<<<<<<< HEAD
machines=(p40-gpu-0003 p40-gpu-0004 p100-gpu-0001 p100-gpu-0002 p100-gpu-0003 p100-gpu-0004 p100-gpu-0006 p100-gpu-0007)
=======
machines=(p40-gpu-0002 p40-gpu-0003 p40-gpu-0004 p40-gpu-0005 p100-gpu-0002 p100-gpu-0003 p100-gpu-0004 p100-gpu-0006 p100-gpu-0007)
>>>>>>> d0273ecf

if [ $# != 3 ]
then
    echo "need 3 arguments!!"
    exit
fi

nservers=$2
ngpus=$1

# for change signal
echo $3>args

cd ~/t-nisar/Varuna/varuna_for_bert; source activate varuna;

i=1
while [ $i != $nservers ]
do
    echo $i
    mid="launch_bert.py --node_rank $i --nservers $nservers --ngpus_per_server $ngpus"
<<<<<<< HEAD
    if [ $i -lt 6 ]
    then
        ssh "${machines[i]}"  -i ~/.ssh/id_rsa_cluster-2 "echo sshed; cd ~/t-nisar/Varuna/varuna_for_bert; source ~/anaconda3/bin/activate varuna; echo \$SQUAD_DIR; GLOO_SOCKET_IFNAME=eth0 python $mid $3" > my_ssh_out_$i  2>my_ssh_err_$i &
    else
        ssh "${machines[i]}"  -i ~/.ssh/id_rsa_cluster-2 "echo sshed; cd ~/t-nisar/Varuna/varuna_for_bert; source ~/miniconda2/bin/activate varuna; echo \$SQUAD_DIR; GLOO_SOCKET_IFNAME=eth0 python $mid $3" > my_ssh_out_$i  2>my_ssh_err_$i &
    fi
=======
    ssh "${machines[i]}"  -i ~/.ssh/id_rsa_cluster-2 "echo sshed; cd ~/t-nisar/Varuna/varuna_for_bert; source ~/anaconda3/bin/activate varuna; echo \$SQUAD_DIR; GLOO_SOCKET_IFNAME=eth0 python $mid $3" > my_ssh_out_$i  2>my_ssh_err_$i &
>>>>>>> d0273ecf
    i=$(($i+1))
done
mid="launch_bert.py --node_rank 0 --nservers $nservers --ngpus_per_server $ngpus"
GLOO_SOCKET_IFNAME=eth0 python $mid $3
<|MERGE_RESOLUTION|>--- conflicted
+++ resolved
@@ -1,8 +1,4 @@
-<<<<<<< HEAD
-machines=(p40-gpu-0003 p40-gpu-0004 p100-gpu-0001 p100-gpu-0002 p100-gpu-0003 p100-gpu-0004 p100-gpu-0006 p100-gpu-0007)
-=======
-machines=(p40-gpu-0002 p40-gpu-0003 p40-gpu-0004 p40-gpu-0005 p100-gpu-0002 p100-gpu-0003 p100-gpu-0004 p100-gpu-0006 p100-gpu-0007)
->>>>>>> d0273ecf
+machines=(p40-gpu-0002 p40-gpu-0003 p40-gpu-0004 p40-gpu-0005 p40-gpu-0006 p100-gpu-0001 p100-gpu-0002 p100-gpu-0003 p100-gpu-0004 p100-gpu-0006 p100-gpu-0007)
 
 if [ $# != 3 ]
 then
@@ -23,16 +19,12 @@
 do
     echo $i
     mid="launch_bert.py --node_rank $i --nservers $nservers --ngpus_per_server $ngpus"
-<<<<<<< HEAD
-    if [ $i -lt 6 ]
+    if [ $i -lt 9 ]
     then
         ssh "${machines[i]}"  -i ~/.ssh/id_rsa_cluster-2 "echo sshed; cd ~/t-nisar/Varuna/varuna_for_bert; source ~/anaconda3/bin/activate varuna; echo \$SQUAD_DIR; GLOO_SOCKET_IFNAME=eth0 python $mid $3" > my_ssh_out_$i  2>my_ssh_err_$i &
     else
         ssh "${machines[i]}"  -i ~/.ssh/id_rsa_cluster-2 "echo sshed; cd ~/t-nisar/Varuna/varuna_for_bert; source ~/miniconda2/bin/activate varuna; echo \$SQUAD_DIR; GLOO_SOCKET_IFNAME=eth0 python $mid $3" > my_ssh_out_$i  2>my_ssh_err_$i &
     fi
-=======
-    ssh "${machines[i]}"  -i ~/.ssh/id_rsa_cluster-2 "echo sshed; cd ~/t-nisar/Varuna/varuna_for_bert; source ~/anaconda3/bin/activate varuna; echo \$SQUAD_DIR; GLOO_SOCKET_IFNAME=eth0 python $mid $3" > my_ssh_out_$i  2>my_ssh_err_$i &
->>>>>>> d0273ecf
     i=$(($i+1))
 done
 mid="launch_bert.py --node_rank 0 --nservers $nservers --ngpus_per_server $ngpus"
