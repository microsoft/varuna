--- conflicted
+++ resolved
@@ -214,14 +214,10 @@
                 model.zero_grad()
                 global_step += 1
                 max_mem = torch.cuda.max_memory_allocated(args.device)
-<<<<<<< HEAD
                 curr_mem = torch.cuda.memory_allocated(args.device)
                 of = open(args.report_name, "a")
                 of.write("{}, {}, {}, {}, {}\n".format(minibatch_time, tflops, max_mem, curr_mem, loss))
                 of.close()
-=======
-                of.write("{}, {}, {}, {}\n".format(minibatch_time, tflops, max_mem, loss))
->>>>>>> 71902207
 
                 if my_stage == (args.partitions - 1) and args.logging_steps > 0 and global_step % args.logging_steps == 0:
                     # Log metrics
@@ -232,18 +228,12 @@
                     # tb_writer.add_scalar('lr', scheduler.get_lr()[0], global_step)
                     # tb_writer.add_scalar('loss', (tr_loss - logging_loss)/args.logging_steps, global_step)
                     print("loss at step",global_step, "is ", loss )
-<<<<<<< HEAD
                     print("Current average pipeline time", avg_mb_time / (step+1) )
                     print("Avg TFLOPS", (avg_tflops / (step+1)) )
-=======
-                    print("Current average pipeline time", avg_mb_time / global_step )
-                    print("Avg TFLOPS", (avg_tflops / global_step) )
->>>>>>> 71902207
                     # logging_loss = tr_loss
 
             del batch, inputs
 
-<<<<<<< HEAD
             if (args.max_steps > 0 and global_step > args.max_steps) or TERMINATE_TRAINING:
                 start = time.time()
                 model.checkpoint(blob_store_folder)
@@ -259,13 +249,6 @@
                 break
 
         if (args.max_steps > 0 and global_step > args.max_steps) or TERMINATE_TRAINING :
-=======
-            if args.max_steps > 0 and global_step > args.max_steps:
-                epoch_iterator.close()
-                break
-
-        if args.max_steps > 0 and global_step > args.max_steps:
->>>>>>> 71902207
             train_iterator.close()
             break
 
