--- conflicted
+++ resolved
@@ -215,82 +215,4 @@
             self._loss_scale = min(self._max_loss_scale, self._loss_scale*2.)
             self._unskipped = 0
 
-<<<<<<< HEAD
-        return should_skip
-=======
-        return should_skip
-
-    
-    '''
-    # myedits
-    def update_scale_sync(self):
-        # If the fused kernel is available, we only need one D2H memcopy and sync.
-        should_skip = False
-        if LossScaler.has_fused_kernel and self.dynamic and not self._has_overflow:
-            self._has_overflow = self._overflow_buf.item()
-        
-        loss_scale_this = self._loss_scale
-        loss_scale_tensor = torch.tensor([self._loss_scale, self._unskipped], dtype=torch.int32)
-        torch.distributed.all_reduce(loss_scale_tensor, op=torch.distributed.ReduceOp.MIN)
-        self._loss_scale = loss_scale_tensor[0].item()
-        self._unskipped = loss_scale_tensor[1].item()
-
-
-        if self._loss_scale != loss_scale_this:
-            should_skip = True
-        return should_skip
-    
-    # myedits end
-    # '''
-
-    # '''
-    # myedits
-    # myedits: Custom function. scale should be updated only at the end of a mini-batch
-    def update_scale_custom(self, last_microbatch):
-        if LossScaler.has_fused_kernel and self.dynamic and not self._has_overflow:
-            self._has_overflow = self._overflow_buf.item()
-
-        if self._has_overflow and self.dynamic: # every micro-batch
-            if not self._has_overflow_global:
-                print('scaler.py: gradient overflow. should_skip')
-            self._has_overflow_global  = True
-            should_skip = True
-        else:
-            should_skip = False
-
-        if last_microbatch:
-            # myedits: for synchronized loss_scaling;  Can be optimized?. Implement boolean all-reduce (reduce_op.ANY)
-            tensor_overflow = torch.tensor(self._has_overflow_global, dtype=torch.int8, device='cuda')  # int8 caps number of machines to 256
-            torch.distributed.all_reduce(tensor_overflow)
-            if tensor_overflow.item()==0:
-                self._has_overflow_global = False
-            else:
-                self._has_overflow_global = True
-            # myedits end
-
-            # once. at the end of a mini-batch (last micro-batch)
-            if self._has_overflow_global:
-                print('scaler.py: halving loss scale')
-                if(self._min_loss_scale):
-                    self._loss_scale = max(self._min_loss_scale, self._loss_scale/2.)
-                else:
-                    self._loss_scale = self._loss_scale/2.
-                self._unskipped = 0
-            else:
-                self._unskipped += 1
-
-        
-            if self._unskipped == self._scale_seq_len and self.dynamic:
-                print('scaler.py: doubling loss scale after {} unskipped steps'.format(self._scale_seq_len))
-                self._loss_scale = min(self._max_loss_scale, self._loss_scale*2.)
-                self._unskipped = 0 
-
-            if self._has_overflow_global and not should_skip:
-                should_skip = True
-
-            self._has_overflow_global = False
-
-        return should_skip
-    # myedits end
-    # '''
->>>>>>> bf53381f
+        return should_skip