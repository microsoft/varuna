# coding=utf-8
# Copyright (c) 2020, NVIDIA CORPORATION.  All rights reserved.
#
# Licensed under the Apache License, Version 2.0 (the "License");
# you may not use this file except in compliance with the License.
# You may obtain a copy of the License at
#
#     http://www.apache.org/licenses/LICENSE-2.0
#
# Unless required by applicable law or agreed to in writing, software
# distributed under the License is distributed on an "AS IS" BASIS,
# WITHOUT WARRANTIES OR CONDITIONS OF ANY KIND, either express or implied.
# See the License for the specific language governing permissions and
# limitations under the License.

"""Pretrain utilities."""

from datetime import datetime
import math
import sys
import os
import time

import torch
from torch.nn.parallel.distributed import DistributedDataParallel as torchDDP
from apex.optimizers import FusedAdam as Adam
from apex.optimizers import FusedLAMB as LAMB

from megatron import get_args
from megatron import get_timers
from megatron import get_tensorboard_writer
from megatron import mpu
from megatron import print_rank_0
from megatron import get_tokenizer
from megatron.checkpointing import load_checkpoint, parse_last_ckpt_iteration
from megatron.checkpointing import save_checkpoint
from megatron.fp16 import FP16_Module
from megatron.fp16 import FP16_Optimizer
from megatron.initialize import initialize_megatron
from megatron.learning_rates import AnnealingLR
from megatron.model import DistributedDataParallel as LocalDDP
from megatron.model import get_params_for_weight_decay_optimization
from megatron.utils import check_adlr_autoresume_termination
from megatron.utils import make_data_loader
from megatron.utils import report_memory
from megatron.utils import get_ltor_masks_and_position_ids

from varuna import Varuna, PartitionedModel
from varuna import load_varuna_checkpoint

from apex import amp
from apex.amp import _amp_state

accumulated_loss = 0

def pretrain(train_valid_test_dataset_provider, model_provider,
             forward_step_func, eval_step_varuna, extra_args_provider=None, args_defaults={}):
    """Main training program.

    This function will run the followings in the order provided:
        1) initialize Megatron.
        2) setup model, optimizer and lr schedule using the model_provider.
        3) call train_val_test_data_provider to get train/val/test datasets.
        4) train the modle using the forward_step_func.

    Arguments:
        train_valid_test_dataset_provider: a function that takes the size of
            train/valid/test dataset and returns `train, valid, test` datasets.
        model_provider: a function that returns a vanilla version of the
            model. By vanilla we mean a simple model on cpu with no fp16 or ddp.
        forward_step_func: a function that takes a `data iterator` and `model`,
            and returns a `loss` scalar with a dictionary with key:values being
            the info we would like to monitor during training, for example
            `lm-loss: value`. We also require that this function add
            `batch generator` to the timers class.
        extra_args_provider: a function that takes a parser and adds arguments
            to it. It is used for programs to add their own arguments.
        args_defaults: a dictionary from argument-name to argument-value. It
            to set already parse arguments.
    """

    # Initalize and get arguments, timers, and Tensorboard writer.
    initialize_megatron(extra_args_provider=extra_args_provider,
                        args_defaults=args_defaults)
    args = get_args()
    timers = get_timers()

    if args.load is not None:
        args.iteration, _ = parse_last_ckpt_iteration()
    else:
        args.iteration = 0

    # Data stuff.
    timers('train/valid/test data iterators').start()
    train_data_iterator, valid_data_iterator, test_data_iterator, dry_run_input \
        = build_train_valid_test_data_iterators(
            train_valid_test_dataset_provider)
    timers('train/valid/test data iterators').stop()

    if args.varuna:
        device = args.local_rank

        # Unpack.
        tokens_ = torch.Tensor(dry_run_input['text']).view(1,-1).long()
        labels = tokens_[:,1:].contiguous()
        tokens = tokens_[:,:-1].contiguous()

        # Get the masks and postition ids.
        tokenizer = get_tokenizer()
        attention_mask, loss_mask, position_ids = get_ltor_masks_and_position_ids(
            tokens,
            tokenizer.eod,
            args.reset_position_ids,
            args.reset_attention_mask,
            args.eod_mask_loss)

        dry_run_input = dict({
            "input_ids": tokens,
            "position_ids": position_ids,
            "attention_mask": attention_mask,
            "loss_mask": loss_mask,
            "labels": labels
        })
        
    # Model, optimizer, and learning rate.    
    timers('model and optimizer').start()
    model, optimizer, lr_scheduler, parameter_names = setup_model_and_optimizer(model_provider, dry_run_input if args.varuna else None)
    timers('model and optimizer').stop()
    
    # Print setup timing.
    print_rank_0('done with setups ...')
    timers.log(['model and optimizer', 'train/valid/test data iterators'])
    print_rank_0('training ...')

    iteration = 0
    if args.do_train and args.train_iters > 0:
        if args.do_train:
            iteration, _ = train(forward_step_func,
                                 model, optimizer, lr_scheduler,
                                 train_data_iterator, valid_data_iterator, parameter_names, eval_step_varuna)

    if args.do_valid:
        prefix = 'the end of training for val data'
        evaluate_and_print_results(prefix, forward_step_func if not args.varuna else eval_step_varuna,
                                   valid_data_iterator, model,
                                   iteration, False)

    if args.save and iteration != 0:
        save_checkpoint(iteration, model, optimizer, lr_scheduler,parameter_names)

    if args.do_test:
        # Run on test data.
        prefix = 'the end of training for test data'
        evaluate_and_print_results(prefix, forward_step_func if not args.varuna else eval_step_varuna,
                                   test_data_iterator, model,
                                   0, True)


def get_model(model_provider_func, dry_run_input=None):
    """Build the model."""
    args = get_args()

    # Build model on cpu.
    model = model_provider_func()

    if args.varuna:
        shared_weights = [("language_model.embedding.word_embeddings.weight","lm_head_weight")]
        model = Varuna(model, args.stage_to_rank_map, dry_run_input, args.batch_size * args.data_depth, args.chunk_size, args.fp16, local_rank=args.local_rank, device=args.local_rank, shared_weights=shared_weights)            
    if args.local_rank == 0:
        print('get_model() post varuna init:', args.local_rank, torch.cuda.memory_allocated(), torch.cuda.max_memory_allocated())            
    
    # Print number of parameters.
    if mpu.model_parallel_is_initialized() and  mpu.get_data_parallel_rank() == 0:
        print(' > number of parameters on model parallel rank {}: {}'.format(
            mpu.get_model_parallel_rank(),
            sum([p.nelement() for p in model.parameters()])), flush=True)
    else:
        print(args.rank, ": total num params is", sum([p.nelement() for p in model.parameters()]), flush=True)
    # GPU allocation.
    model.cuda(torch.cuda.current_device())
    return model


def get_optimizer(model):
    """Set up the optimizer."""
    args = get_args()

    # Build parameter groups (weight decay and non-decay).
    while isinstance(model, (torchDDP, LocalDDP, FP16_Module)):
        model = model.module
    param_groups = get_params_for_weight_decay_optimization(model)

    # Add model parallel attribute if it is not set.
    if mpu.model_parallel_is_initialized():
        for param_group in param_groups:
            for param in param_group['params']:
                if not hasattr(param, 'model_parallel'):
                    param.model_parallel = False

    # Use LAMB/Adam.
    if args.use_adam:
        optimizer = Adam(param_groups, lr=args.lr, weight_decay=args.weight_decay)
    else:    
        optimizer = LAMB(param_groups, lr=args.lr, weight_decay=args.weight_decay)

    return optimizer


def get_learning_rate_scheduler(optimizer):
    """Build the learning rate scheduler."""
    args = get_args()

    # Add linear learning rate scheduler.
    if args.lr_decay_iters is not None:
        num_iters = args.lr_decay_iters
    else:
        num_iters = args.train_iters
    num_iters = max(1, num_iters)
    init_step = 0
    warmup_iter = args.warmup * num_iters
    lr_scheduler = AnnealingLR(
        optimizer,
        start_lr=args.lr,
        warmup_iter=warmup_iter,
        total_iters=num_iters,
        decay_style=args.lr_decay_style,
        last_iter=init_step,
        min_lr=args.min_lr,
        use_checkpoint_lr_scheduler=args.use_checkpoint_lr_scheduler,
        override_lr_scheduler=args.override_lr_scheduler)

    return lr_scheduler


def setup_model_and_optimizer(model_provider_func, dry_run_input=None):
    """Setup model and optimizer."""
    args = get_args()

    model = get_model(model_provider_func, dry_run_input)
    optimizer = get_optimizer(model)
    if args.local_rank==0:
        print('setup_model() post optimizer init:', args.local_rank, torch.cuda.memory_allocated(), torch.cuda.max_memory_allocated())
    lr_scheduler = get_learning_rate_scheduler(optimizer)

    basemodel = model
    while isinstance(basemodel, (Varuna,PartitionedModel, torchDDP)):
        basemodel = basemodel.module if hasattr(basemodel, "module") else basemodel.model

    if args.fp16:
        if args.dynamic_loss_scale:
            basemodel, optimizer = amp.initialize(basemodel, optimizer, opt_level="O2", loss_scale="dynamic",min_loss_scale=args.min_scale)
            amp._amp_state.loss_scalers[0]._loss_scale = 2**20
        else:
            basemodel, optimizer = amp.initialize(basemodel, optimizer, opt_level="O2", loss_scale=args.loss_scale, min_loss_scale=args.min_scale)
    
    if args.local_rank==0:
        print('setup_model() post amp init:', args.local_rank, torch.cuda.memory_allocated(), torch.cuda.max_memory_allocated())
        if args.varuna:
            model.model.module = basemodel

    if args.varuna:
        model.set_optimizer(optimizer)

    # fp32 param names for checkpointing
    optimizer._amp_lazy_init()
    if args.local_rank==0:
        print('setup_model() post amp opt init:', args.local_rank, torch.cuda.memory_allocated(), torch.cuda.max_memory_allocated())
    parameter_names_ = dict()
    for n,p in basemodel.named_parameters():
        parameter_names_[p] = n
    fp16_model_params = optimizer._amp_stash.all_fp16_params
    fp32_master_params = optimizer._amp_stash.all_fp32_from_fp16_params
    print("stash lens",len(fp16_model_params), len(fp32_master_params))
    count = 0
    parameter_names = dict()
    for p_model, p_master in zip(fp16_model_params, fp32_master_params):
        if p_model in parameter_names_:
            parameter_names[p_master] = parameter_names_.pop(p_model)
            count += 1
    print(count, "params found in rank", args.rank)
    # if args.local_rank==0:
        # print("setup_model() post opt init: ", args.local_rank, torch.cuda.memory_summary(torch.cuda.current_device()))
        # print('setup_model() post opt int:', args.local_rank, torch.cuda.memory_allocated(), torch.cuda.max_memory_allocated())
    # print(args.rank, parameter_names)
    # '''

    # Wrap model for distributed training."""
    if args.DDP_impl == 'torch':
        i = torch.cuda.current_device()
        assert i == args.local_rank, "Local rank and device should be same!"
        process_group = mpu.get_data_parallel_group() if mpu.model_parallel_is_initialized() else None
        model = torchDDP(model, device_ids=[i], output_device=i,
                         process_group=process_group)
    if args.DDP_impl == 'local':
        model = LocalDDP(model)
        
    if args.load is not None:
        args.iteration = load_checkpoint(basemodel, optimizer, lr_scheduler, parameter_names)
    else:
        args.iteration = 0

    # this needs to be fixed asap
    if args.varuna and args.stage == args.partitions - 1:
        param = None
        for p in parameter_names:
            if parameter_names[p] == "lm_head_weight":
                param = p
                break
        with torch.no_grad():
            basemodel.lm_head_weight.data.copy_(param.data) 

    # named_parameters = dict()
    # for n,p in model.model.module.named_parameters():
    #     named_parameters[n] = p
    # for p in parameter_names:
    #     name = parameter_names[p]
    #     diff = torch.sum(p - named_parameters[name])
    #     print(name, diff, flush = True)

    return model, optimizer, lr_scheduler, parameter_names


def backward_step(optimizer, model, loss, iteration):
    """Backward step."""
    args = get_args()
    timers = get_timers()

    loss = loss / args.gradient_accumulation_steps

    if args.fp16:
        with amp.scale_loss(loss, optimizer, delay_overflow_check=False, last_microbatch=bool((iteration+1) % args.gradient_accumulation_steps == 0), last_partition=True) as scaled_loss:
            scaled_loss.backward()
    else:
        loss.backward()

    # All-reduce if needed.
    if args.DDP_impl == 'local':
        timers('allreduce').start()
        model.allreduce_params(reduce_after=False,
                               fp32_allreduce=args.fp32_allreduce)
        timers('allreduce').stop()

    # Clipping gradients helps prevent the exploding gradient.
    if args.clip_grad > 0 and (iteration+1) % args.gradient_accumulation_steps == 0:
        if not args.fp16:
            mpu.clip_grad_norm(model.parameters(), args.clip_grad)
        else:
            mpu.clip_grad_norm(amp.master_params(optimizer), args.clip_grad)


def train_step(forward_step_func, data_iterator,
               model, optimizer, lr_scheduler, iteration):
    """Single training step."""
    args = get_args()
    timers = get_timers()

    # Forward model for one step.
    timers('forward').start()
    if isinstance(model,torchDDP) and ((iteration+1) % args.gradient_accumulation_steps != 0):
        with model.no_sync():
            loss, loss_reduced = forward_step_func(data_iterator, model)
    else:
        loss, loss_reduced = forward_step_func(data_iterator, model)
    timers('forward').stop()

    # Calculate gradients, reduce across processes, and clip.
    timers('backward').start()
    backward_step(optimizer, model, loss, iteration)
    timers('backward').stop()

    skipped_iter = 0
    if (iteration+1) % args.gradient_accumulation_steps == 0:
        # Update parameters
        timers('optimizer').start()
        overflow = optimizer.step()
        timers('optimizer').stop()
        for param in model.parameters():
            param.grad = None

        # Update learning rate.
        if not (args.fp16 and overflow):
            lr_scheduler.step()
        else:
            skipped_iter = 1

    return loss_reduced, skipped_iter

def train_step_varuna(varuna_step, data_iterator,model, optimizer, lr_scheduler, iteration):
    """Single training step varuna."""
    args = get_args()
    timers = get_timers()

    # Forward model for one step.
    # timers('forward').start()
    loss, loss_reduced, overflow = varuna_step(data_iterator, model)
    # timers('forward').stop()

    if args.clip_grad > 0:
        if not args.fp16:
            mpu.clip_grad_norm(model.parameters(), args.clip_grad)
        else:
            mpu.clip_grad_norm(amp.master_params(optimizer), args.clip_grad)

    # Update parameters.
    timers('optimizer').start()
    # if args.local_rank==0:
        # print("setup_model() pre opt step: ", args.local_rank, torch.cuda.memory_summary(torch.cuda.current_device()))
<<<<<<< HEAD
        # print('setup_model() pre opt step:', args.local_rank, torch.cuda.memory_allocated(), torch.cuda.max_memory_allocated())
    overflow = optimizer.step()
    # if args.local_rank==0:
=======
        print('setup_model() pre opt step:', args.local_rank, torch.cuda.memory_allocated(), torch.cuda.max_memory_allocated())
    if overflow:
        optimizer.step()
    if args.local_rank==0:
>>>>>>> 60b81be4
        # print("setup_model() post opt step: ", args.local_rank, torch.cuda.memory_summary(torch.cuda.current_device()))
        # print('setup_model() post opt step:', args.local_rank, torch.cuda.memory_allocated(), torch.cuda.max_memory_allocated())        
    timers('optimizer').stop()

    for param in model.parameters():
        param.grad = None

    # Update learning rate.
    skipped_iter = 0
    if not (args.fp16 and overflow):
        lr_scheduler.step()
    else:
        skipped_iter = 1

    return loss_reduced, skipped_iter


def training_log(loss_dict, total_loss_dict, learning_rate, iteration,
                 loss_scale, step_time, report_memory_flag, loss_file=None):
    global accumulated_loss
    """Log training information such as losses, timing, ...."""
    args = get_args()
    timers = get_timers()
    writer = get_tensorboard_writer()

    # Update losses.
    for key in loss_dict:
        total_loss_dict[key] = total_loss_dict.get(key, 0.) + loss_dict[key]

    # Logging.
    timers_to_log = []

    def add_to_logging(name):
        if name in timers.timers:
            timers_to_log.append(name)
    add_to_logging('forward')
    add_to_logging('backward')
    add_to_logging('allreduce')
    add_to_logging('optimizer')
    add_to_logging('batch generator')

    # Tensorboard values.
    should_log = (args.stage == args.partitions - 1) if args.varuna \
        else torch.distributed.get_rank() == 0
    if writer and should_log:
        writer.add_scalar('learning_rate', learning_rate, iteration)
        for key in loss_dict:
            writer.add_scalar(key, loss_dict[key], iteration)
        if args.fp16:
            writer.add_scalar('loss_scale', loss_scale, iteration)
        normalizer = iteration % args.log_interval
        if normalizer == 0:
            normalizer = args.log_interval
        timers.write(timers_to_log, writer, iteration,
                     normalizer=normalizer)

    complete_steps = iteration // args.gradient_accumulation_steps
    lm_loss = loss_dict["lm loss"].item() if isinstance(loss_dict["lm loss"], torch.Tensor) else loss_dict["lm loss"]
    accumulated_loss += lm_loss
    if (loss_file is not None) and iteration % args.gradient_accumulation_steps == 0:
        accumulated_loss = accumulated_loss / args.gradient_accumulation_steps
        loss_file.write("{}, {}, {}, {}\n".format(step_time, loss_scale, learning_rate, accumulated_loss))
        if complete_steps % 10:
            loss_file.flush()
        accumulated_loss = 0

    if iteration % args.log_interval == 0:
        elapsed_time = timers('interval time').elapsed()
        if writer and should_log:
            writer.add_scalar('iteration_time',
                              elapsed_time / args.log_interval, iteration)
        log_string = ' iteration {:8d}/{:8d} |'.format(iteration,
                                                       args.train_iters)
        log_string += ' elapsed time per iteration (ms): {:.1f} |'.format(
            elapsed_time * 1000.0 / args.log_interval)
        log_string += ' learning rate: {:.3E} |'.format(learning_rate)
        for key in total_loss_dict:
            avg = total_loss_dict[key].item() / args.log_interval
            log_string += ' {}: {:.6E} |'.format(key, avg)
            total_loss_dict[key] = 0.0
        if args.fp16:
            log_string += ' loss scale: {:.1f} |'.format(loss_scale)
        if should_log:
            print(log_string)
        if report_memory_flag:
            report_memory('after {} iterations'.format(iteration))
            report_memory_flag = False
        timers.log(timers_to_log, normalizer=args.log_interval)

    return report_memory_flag


def train(forward_step_func, model, optimizer, lr_scheduler,
          train_data_iterator, valid_data_iterator, parameter_names, eval_step_varuna=None):
    """Train the model function."""
    args = get_args()
    timers = get_timers()

    # Turn on training mode which enables dropout.
    if args.debug_eval:
        model.eval()
    else:
        model.train()

    # Tracking loss.
    total_loss_dict = {}

    # Iterations.
    iteration = args.iteration * args.gradient_accumulation_steps
    skipped_iters = 0
    complete_steps = args.iteration

    loss_file = None
    eval_loss_file = None
    if (args.varuna and args.stage == args.partitions - 1) or (not args.varuna and torch.distributed.get_rank() == 0):
        loss_filename = "{}-{}.txt".format(args.loss_file, torch.distributed.get_rank() )
        eval_loss_filename = "eval-" + loss_filename
        loss_filename = os.path.join(args.save, "stats", loss_filename)
        eval_loss_filename = os.path.join(args.save, "stats", eval_loss_filename)
        if iteration == 0:
            if os.path.isfile(loss_filename):
                raise RuntimeError("loss file {} already exists!".format(loss_filename))
            loss_file = open(loss_filename,"w")
            loss_file.write("Loss scale, loss\n")
            eval_loss_file = open(eval_loss_filename, "w")
            eval_loss_file.write("Iteration, loss keys")
        else:
            loss_file = open(loss_filename,"a")
            loss_file.write("resumed to config {}x{} at step {}\n".format(args.partitions, args.data_depth, args.iteration))
            eval_loss_file = open(eval_loss_filename, "a")
            eval_loss_file.write("resumed\n")

    timers('interval time').start()
    report_memory_flag = True

    step_func = train_step_varuna if args.varuna else train_step

    while iteration < args.train_iters:
        step_time = time.time()
        loss_dict, skipped_iter = step_func(forward_step_func,
                                             train_data_iterator,
                                             model,
                                             optimizer,
                                             lr_scheduler,
                                             iteration)
        step_time = time.time() - step_time
        skipped_iters += skipped_iter
        iteration += 1
        if iteration % args.gradient_accumulation_steps == 0:
            complete_steps += 1

        # Logging.
        loss_scale = None
        if args.fp16:
            loss_scale = _amp_state.loss_scalers[0].loss_scale()
        report_memory_flag = training_log(loss_dict, total_loss_dict,
                                          optimizer.param_groups[0]['lr'],
                                          iteration, loss_scale, step_time,
                                          report_memory_flag, loss_file)

        # Autoresume
        if args.adlr_autoresume and \
           (iteration % args.adlr_autoresume_interval == 0):
            check_adlr_autoresume_termination(iteration, model, optimizer,
                                              lr_scheduler)

        # Checkpointing
        if args.save and args.save_interval and complete_steps > 0 and \
           complete_steps % args.save_interval == 0:
            save_checkpoint(complete_steps, model, optimizer, lr_scheduler, parameter_names)
            
        # Evaluation
        if args.eval_interval and complete_steps > 0 and complete_steps % args.eval_interval == 0 and \
           args.do_valid:
            prefix = 'iteration {}'.format(complete_steps)
            evaluate_and_print_results(prefix, forward_step_func if not args.varuna else eval_step_varuna,
                                       valid_data_iterator, model,
                                       complete_steps, False, eval_loss_file)

        if args.exit_interval and complete_steps > 0 and complete_steps % args.exit_interval == 0:
            torch.distributed.barrier()
            time_str = datetime.now().strftime('%Y-%m-%d %H:%M:%S')
            rank = torch.distributed.get_rank()
            print_rank_0('rank: {} | time: {} | exiting the program at '
                         'iteration {}'.format(rank, time_str, complete_steps))
            sys.exit()

    if loss_file is not None:
        loss_file.close()
    return complete_steps, skipped_iters


def evaluate(forward_step_func, data_iterator, model, verbose=False):
    """Evaluation."""
    args = get_args()

    # Turn on evaluation mode which disables dropout.
    model.eval()

    total_loss_dict = {}

    with torch.no_grad():
        iteration = 0
        while iteration < args.eval_iters:
            iteration += 1
            if verbose and iteration % args.log_interval == 0:
                print_rank_0('Evaluating iter {}/{}'.format(iteration,
                                                            args.eval_iters))
            # Forward evaluation.
            _, loss_dict = forward_step_func(data_iterator, model)
            # Reduce across processes.
            if not args.varuna or args.stage == args.partitions - 1:
                for key in loss_dict:
                    total_loss_dict[key] = total_loss_dict.get(key, 0.) + \
                        loss_dict[key]
    
    # Move model back to the train mode.
    if not args.debug_eval:
        model.train()

    if not args.varuna or args.stage == args.partitions - 1:
        for key in total_loss_dict:
            total_loss_dict[key] /= args.eval_iters

    return total_loss_dict


def evaluate_and_print_results(prefix, forward_step_func,
                               data_iterator, model,
                               iteration, verbose=False, loss_file=None):
    """Helper function to evaluate and dump results on screen."""
    writer = get_tensorboard_writer()
    args = get_args()

    total_loss_dict = evaluate(forward_step_func, data_iterator, model, verbose)

    # print results
    should_log = (args.stage == args.partitions - 1) if args.varuna \
        else torch.distributed.get_rank() == 0
    if should_log:
        if loss_file is not None:
            loss_file.write(str(iteration) + ": ")
    string = ' validation loss at {} | '.format(prefix)
    for key in total_loss_dict:
        string += '{} value: {:.6E} | '.format(key, total_loss_dict[key].item())
        ppl = math.exp(min(20, total_loss_dict[key].item()))
        string += '{} PPL: {:.6E} | '.format(key, ppl)
        if writer:
            writer.add_scalar('{} value'.format(key),
                            total_loss_dict[key].item(),
                            iteration)
            writer.add_scalar('{} ppl'.format(key), ppl, iteration)
        if loss_file is not None:
            loss_file.write("{}: {}, ".format(key, total_loss_dict[key].item()))

    if loss_file is not None:
        loss_file.write("\n")
 
    if should_log:
        length = len(string) + 1
        print('-' * length)
        print(string)
        print('-' * length)


def build_train_valid_test_data_iterators(
        build_train_valid_test_datasets_provider):
    """XXX"""
    args = get_args()

    (train_dataloader, valid_dataloader, test_dataloader) = (None, None, None)

    print_rank_0('> building train, validation, and test datasets ...')
    # Data loader only on rank 0 of each model parallel group.
    if (not mpu.model_parallel_is_initialized()) or mpu.get_model_parallel_rank() == 0:
        # Rank, size, and global batch size.
        if args.varuna:
            data_parallel_size = args.data_depth
        elif mpu.model_parallel_is_initialized():
            data_parallel_size = mpu.get_data_parallel_world_size()
        else:
            data_parallel_size = torch.distributed.get_world_size()
        global_batch_size = args.batch_size * data_parallel_size

        # Number of train/valid/test samples.
        train_iters = args.train_iters
        eval_iters = (train_iters // args.eval_interval + 1) * args.eval_iters
        test_iters = args.eval_iters
        train_val_test_num_samples = [train_iters * global_batch_size,
                                      eval_iters * global_batch_size,
                                      test_iters * global_batch_size]
        print_rank_0(' > datasets target sizes (minimum size):')
        print_rank_0('    train:      {}'.format(train_val_test_num_samples[0]))
        print_rank_0('    validation: {}'.format(train_val_test_num_samples[1]))
        print_rank_0('    test:       {}'.format(train_val_test_num_samples[2]))

        # Build the datasets.
        train_ds, valid_ds, test_ds = build_train_valid_test_datasets_provider(
            train_val_test_num_samples)

        dry_run_input = train_ds[0]

        # Build dataloders.
        train_dataloader = make_data_loader(train_ds)
        valid_dataloader = make_data_loader(valid_ds)
        test_dataloader = make_data_loader(test_ds)

        # Flags to know if we need to do training/validation/testing.
        do_train = train_dataloader is not None and args.train_iters > 0
        do_valid = valid_dataloader is not None and args.eval_iters > 0
        do_test = test_dataloader is not None and args.eval_iters > 0
        # Need to broadcast num_tokens and num_type_tokens.
        flags = torch.cuda.LongTensor(
            [int(do_train), int(do_valid), int(do_test)])
    else:
        flags = torch.cuda.LongTensor([0, 0, 0])

    # Broadcast num tokens.
    if mpu.model_parallel_is_initialized():
        torch.distributed.broadcast(flags,
                                    mpu.get_model_parallel_src_rank(),
                                    group=mpu.get_model_parallel_group())
    args.do_train = flags[0].item()
    args.do_valid = flags[1].item()
    args.do_test = flags[2].item()

    # Shift the start iterations.
    if train_dataloader is not None:
        train_dataloader.batch_sampler.start_iter = args.iteration % \
            len(train_dataloader)
        print_rank_0('setting training data start iteration to {}'.
                     format(train_dataloader.batch_sampler.start_iter))
    if valid_dataloader is not None:
        start_iter_val = (args.iteration // args.eval_interval) * \
            args.eval_iters
        valid_dataloader.batch_sampler.start_iter = start_iter_val % \
            len(valid_dataloader)
        print_rank_0('setting validation data start iteration to {}'.
                     format(valid_dataloader.batch_sampler.start_iter))

    # Build iterators.
    if train_dataloader is not None:
        train_data_iterator = iter(train_dataloader)
    else:
        train_data_iterator = None

    if valid_dataloader is not None:
        valid_data_iterator = iter(valid_dataloader)
    else:
        valid_data_iterator = None

    if test_dataloader is not None:
        test_data_iterator = iter(test_dataloader)
    else:
        test_data_iterator = None

    return train_data_iterator, valid_data_iterator, test_data_iterator, dry_run_input


def get_eval_numbers(train_valid_test_dataset_provider, model_provider,
             eval_step_varuna):
    # Initalize and get arguments, timers, and Tensorboard writer.
    initialize_megatron(args_defaults={'tokenizer_type': 'GPT2BPETokenizer'})
    args = get_args()

    print("WS",args.world_size, torch.distributed.get_world_size())

    shared_weights = [("language_model.embedding.word_embeddings.weight","lm_head_weight")]
    model, _opt, _lrs, _pn = setup_model_and_optimizer(model_provider, None)
    model = Varuna(model, args.stage_to_rank_map, {}, args.batch_size * args.data_depth, _opt, args.chunk_size, args.fp16, local_rank=args.local_rank, device=args.local_rank, shared_weights=shared_weights)            

    ckpt_iters = sorted([int(f.split("_")[-1]) for f in os.listdir(args.load) if "model_ckpt_" in f])
    ckpts = ["model_ckpt_{}".format(i) for i in ckpt_iters]
    print(ckpts)
    
    eval_samples = len(ckpts) * args.batch_size * args.eval_iters
    _tr, valid_ds, _te = train_valid_test_dataset_provider([0,eval_samples,0])

    valid_dataloader = make_data_loader(valid_ds)
    valid_data_iterator = iter(valid_dataloader)

    
    loss_file = None
    if args.stage == args.partitions - 1:
        loss_file = open("eval_loss_varuna_350m_32k.txt", "w")

    for model_ckpt in ckpts:
        iteration = int(model_ckpt.split("_")[-1])
        print("Evaluating checkpoint", iteration)

        model_state_dict = load_varuna_checkpoint(args.stage, args.partitions, args.num_layers, os.path.join(args.load,model_ckpt))
        model.model.module.load_state_dict(model_state_dict, strict = False)
        print("loaded checkpoint!")
        opt_state_dict = torch.load(os.path.join(args.load,"opt_ckpt_{}/opt-fp32-params-{}".format(iteration, args.num_layers-1)), map_location="cpu")
        lm_head_weight = opt_state_dict["lm_head_weight"].to(args.local_rank)
        if args.stage == 0:
            model.model.module.language_model.embedding.word_embeddings.weight.data.copy_(lm_head_weight.data)
        if args.stage == args.partitions - 1:
            model.model.module.lm_head_weight.data.copy_(lm_head_weight.data)
        total_loss_dict = evaluate(eval_step_varuna, valid_data_iterator, model, verbose=True)
        if args.stage == args.partitions - 1:
            loss_file.write(str(iteration) + " ")
            for key in total_loss_dict: 
                loss = total_loss_dict[key].item()
                ppl = math.exp(min(20, loss))
                if loss_file is not None:
                    loss_file.write("{}: {}, {};".format(key, loss, ppl))

        if loss_file is not None:
            loss_file.write("\n")
<|MERGE_RESOLUTION|>--- conflicted
+++ resolved
@@ -405,16 +405,10 @@
     timers('optimizer').start()
     # if args.local_rank==0:
         # print("setup_model() pre opt step: ", args.local_rank, torch.cuda.memory_summary(torch.cuda.current_device()))
-<<<<<<< HEAD
         # print('setup_model() pre opt step:', args.local_rank, torch.cuda.memory_allocated(), torch.cuda.max_memory_allocated())
-    overflow = optimizer.step()
-    # if args.local_rank==0:
-=======
-        print('setup_model() pre opt step:', args.local_rank, torch.cuda.memory_allocated(), torch.cuda.max_memory_allocated())
     if overflow:
         optimizer.step()
-    if args.local_rank==0:
->>>>>>> 60b81be4
+    # if args.local_rank==0:
         # print("setup_model() post opt step: ", args.local_rank, torch.cuda.memory_summary(torch.cuda.current_device()))
         # print('setup_model() post opt step:', args.local_rank, torch.cuda.memory_allocated(), torch.cuda.max_memory_allocated())        
     timers('optimizer').stop()
