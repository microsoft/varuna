from typing import TYPE_CHECKING, Any, Iterable, List, Optional, Tuple, Union, cast
import torch
from torch import Tensor, nn
import torch.distributed as dist
from torch.multiprocessing import Process
from queue import Queue
from threading import Thread
import math
from apex import amp
import time
from apex.amp import _amp_state
import amp_C, apex_C

from .partitioned_model import PartitionedModel
import gc
import numpy
# from hashlib import sha1

import os
import sys
import time

Module = nn.Module

TASK = ["fwd", "rec", "bwd"]

def share_weights(model):
    baseModule = model.model.module
    rank_within_stage = model.stage_to_rank_map[model.stage].index(model.rank)
    for i,w in enumerate(model.shared_weights):
        recv_stage, send_stage = model.shared_weight_stages[i]
        if recv_stage == send_stage:
            continue
        if model.stage == send_stage:
            recv_rank = model.stage_to_rank_map[recv_stage][rank_within_stage]
            for n,p in baseModule.named_parameters():
                if n == w[1]:
                    send_weight = p
                    break
            # print("sending", w[1])
            dist.send(send_weight.cpu(), recv_rank)
        elif model.stage == recv_stage:
            send_rank = model.stage_to_rank_map[send_stage][rank_within_stage]
            for n,p in baseModule.named_parameters():
                if n == w[0]:
                    recv_weight = p
                    break
            # print("receiving", w[0])
            recv_weight = torch.zeros(list(recv_weight.size()),dtype=torch.float16 if model.fp16 else toch.float32)
            dist.recv(recv_weight, send_rank)
            attr_names = w[0].split(".")
            param = baseModule
            for a in attr_names:
                param = getattr(param,a)
            param.data.copy_(recv_weight.data)       

class Varuna(Module):
    """
    model = nn.Sequential(a,b,c,d)
    model = Varuna(model, microbatches/minibatch, list_of_devices)
    for iteration in epoch:
        model(input)   # execute Varuna's pipeline (forward and backward pass)
        optimizer.step()
        optimizer.zero_grad()
    """
    def __init__(self,
                model,
                stage_to_rank_map,
                dummy_inputs,
                batch_size,
                chunk_size,
                fp16 = False, 
                local_rank=-1,
                device=-1,
                shared_weights=None):
        super().__init__()

        self.partitions = len(stage_to_rank_map)
        self.rank = dist.get_rank()
        self.local_rank = local_rank if local_rank != -1 else self.rank
        self.stage_to_rank_map = stage_to_rank_map

        self.stage = -1
        for stage in self.stage_to_rank_map:
            i = 0
            for rank in self.stage_to_rank_map[stage]:
                if rank == self.rank:
                    rank_within_stage = i
                    data_depth = len(self.stage_to_rank_map[stage])
                    self.stage = stage
                    break
                i += 1
        if self.stage == -1:
            raise ValueError("Rank " + str(self.rank) + " not found in stage to rank map!")
        self.data_parallel = data_depth > 1

        if device == -1:
            device = self.local_rank
        torch.cuda.set_device(device)
        self.device = torch.device("cuda", device)

        self.optimizer = None
        self.fp16 = fp16
        self.shared_weights = shared_weights

        # partition model based on "CutPoint"s using a dry run with dummy inputs (dict)
        self.model = PartitionedModel(model, self.rank, self.local_rank, device, self.stage_to_rank_map, self.fp16, shared_weights)
        self.model.initialize( dummy_inputs, from_cache=True )
        if self.local_rank==0:
            # print("varuna init() after dry run init: ", self.local_rank, torch.cuda.memory_summary(self.device))
            print('varuna init() after dry run:', self.local_rank, torch.cuda.memory_allocated(), torch.cuda.max_memory_allocated())
        self.partitioned_model = self.model
        self.shared_weight_stages = self.model.shared_weight_stages if self.shared_weights is not None else None

        # print("SHARED WEIGHTS ARE")
        # print(self.shared_weight_stages)

        # assert(batch_size % data_depth == 0, "Batch size not divisible by data parallel depth!")
        self.batch_size = batch_size // data_depth
        self.micro_batch_size = chunk_size
        self.last_chunk_size = self.batch_size % chunk_size 
        self.init_communication(rank_within_stage)

        self.model.to(self.device)
        # torch.cuda.synchronize()
        if self.local_rank==0:
            # print("varuna_init() post model.to: ", self.local_rank, torch.cuda.memory_summary(self.device))
            print('varuna init() post model.to:', self.local_rank, torch.cuda.memory_allocated(), torch.cuda.max_memory_allocated())
        self.init_distributed()
        # if self.local_rank==0:
        #     # print("varuna_init() post ddp init: ", self.local_rank, torch.cuda.memory_summary(self.device))
        #     print('varuna init() post ddp init:', self.local_rank, torch.cuda.memory_allocated(), torch.cuda.max_memory_allocated())


        self.config = {
            "stage": self.stage,
            "partitions": self.partitions,
            "fp16": self.fp16,
            "fwd_inp_shape": self.fwd_inp_shape,
            "bwd_grad_shape": self.bwd_grad_shape,
            "receive_rank": self.receive_rank,
            "send_rank": self.send_rank,
            "device": self.device,
            "data_depth": len(self.stage_to_rank_map[self.stage]),
            "dp_process_group": self.process_group, 
            "pipeline_process_group": self.pipeline_group,
            "make_logfile": True, # bool(self.rank == self.stage_to_rank_map[self.stage][-1]),
            "last_chunk_size": self.last_chunk_size,
            "shared_weights": self.shared_weights,
            "shared_weight_stages": self.shared_weight_stages,
            "stage_to_rank_map": self.stage_to_rank_map,
            "local_rank": self.local_rank
        }

        self.schedule = self.generate_schedule()
        self.step = 0

    def init_communication(self, rank_within_stage):
        self.send_rank = None; self.receive_rank = None

        # send ranks
        if self.stage < (self.partitions-1):
            self.send_rank = self.stage_to_rank_map[self.stage + 1][rank_within_stage]

        # receive ranks
        if self.stage > 0:
            self.receive_rank = self.stage_to_rank_map[self.stage - 1][rank_within_stage]

        # set expected shapes of inputs and gradients for each partition
        self.fwd_inp_shape = self.bwd_grad_shape = None
        if self.stage > 0:
            self.fwd_inp_shape = self.model.forward_input_shapes[0]
            self.fwd_inp_shape[0] = self.micro_batch_size
            # print("Varuna fwd inp shape ", self.fwd_inp_shape)
        if self.stage < (self.partitions-1):
            self.bwd_grad_shape = self.model.backward_grad_shapes[0]
            self.bwd_grad_shape[0] = self.micro_batch_size
            # print("Varuna bwd grad shape", self.bwd_grad_shape)

    def init_distributed(self):
        # create same process groups on all ranks
        self.process_group = None
        process_groups = {}
        for stage in range(self.partitions):
            ranks = self.stage_to_rank_map[stage]
            if len(ranks) > 1:
                process_groups[stage] = dist.new_group(ranks=ranks, backend='nccl')
            else:
                process_groups[stage] = None

        if process_groups[self.stage] is not None:
            self.process_group = process_groups[self.stage]

        # get stream to rank map
        depth = len(self.stage_to_rank_map[self.stage])
        world_size = depth * self.partitions
        stream_to_rank_map = {}
        if depth > 1 and self.partitions > 1:
            if int(self.stage_to_rank_map[self.stage][1]) - int(self.stage_to_rank_map[self.stage][0]) == 1:    # scattered, if ranks in a stage are consecutive
                for i in range(depth):
                    stream_to_rank_map[i] = [ j for j in range(i, world_size, depth)]
            else:
                for i in range(0, world_size, self.partitions):
                    stream_to_rank_map[int(i//self.partitions)] = [j for j in range(i, i+self.partitions)]

        print("stream to rank map = ", stream_to_rank_map)
        self.pipeline_group = None
        pipeline_groups = {}
        for stream in range(depth):
            ranks = stream_to_rank_map[stream]
            # ranks = [stage_to_rank_map[s][stream] for s in range(self.partitions) ]
            if len(ranks) > 1:
                pipeline_groups[stream] = dist.new_group(ranks=ranks)
            else:
                pipeline_groups[stream] = None
            
        current_stream = self.stage_to_rank_map[self.stage].index(self.rank)
        print("this rank ", self.rank, "is part of pipeline stream ", current_stream)
        if pipeline_groups[current_stream] is not None:
            self.pipeline_group = pipeline_groups[current_stream]

    def forward(self, inputs):
        if self.fp16:
            assert self.optimizer is not None, "For fp16, you must set the optimizer using set_optimizer()"        
        
        # Divide a mini-batch into micro-batches.
        batches = scatter(inputs, int(self.batch_size),self.micro_batch_size)
        
        # need not pass the first argument if rank!=0
        # avoid dataloader compute in machines other than the first
        # ask the model writer to pass the input batch generating dataloader function to Varuna::__init__
        # and Varuna can take care of input dataloader explicitly
        self.config["make_logfile"] = bool(self.config["make_logfile"] and self.step < 10)
        pipeline = Pipeline(batches, self.model, self.config, self.schedule, self.optimizer)
        loss, overflow = pipeline.run()
        self.step += 1
        return loss, overflow

    def evaluate(self, inputs):
        assert isinstance(inputs, dict), "input must be a dictionary!"

        share_weights(self)

        # self.partitioned_model.eval()
        def send(x, grads=False):
            # print("sending to rank", self.send_rank, x.size())
            dist.send(x.cpu(), self.send_rank)
        def recv(grads=False):
            x_shape = self.fwd_inp_shape
            x = torch.zeros(x_shape, dtype=torch.float16 if self.fp16 else torch.float32)
            # print("receiving from rank", self.receive_rank, x_shape)
            dist.recv(x, self.receive_rank)
            return x.to(self.device)
        self.partitioned_model.set_send_fn(send)
        self.partitioned_model.set_recv_fn(recv)

        batches = scatter(inputs, int(self.batch_size),self.micro_batch_size)
        
        with torch.no_grad():
            avg_output = None
            for mb in batches[:-1]:
                output = self.partitioned_model(**mb)
                avg_output = output if avg_output is None else avg_output + output
            mb = batches[-1]
            def recv(grads=False):
                x_shape = list(self.fwd_inp_shape)
                if self.last_chunk_size > 0:
                    x_shape[0] = self.last_chunk_size
                x = torch.zeros(x_shape, dtype=torch.float16 if self.fp16 else torch.float32)
                # print("last receiving from rank", self.receive_rank, x_shape)
                dist.recv(x, self.receive_rank)
                return x.to(self.device)
            self.partitioned_model.set_recv_fn(recv)
            output = self.partitioned_model(**mb)
            if self.stage == self.partitions - 1:
                avg_output = output if avg_output is None else avg_output + output

        if self.stage == self.partitions - 1:
            avg_output /= len(batches)
        return avg_output

    def eval(self):
        self.model.eval()
    
    def train(self):
        self.model.train()

    def set_optimizer(self, optimizer):
        self.optimizer = optimizer

    def zero_grad(self):
        self.model.zero_grad()
    
    def checkpoint(self, cp_dir_name):
        return self.partitioned_model.checkpoint(cp_dir_name)

    def checkpoint_optimizer(self, optimizer, parameter_to_name, param_name_to_pstage, cp_dir_name):
        cp_time = time.time()

        # one worker from each partition
        if self.rank == self.stage_to_rank_map[self.stage][0]:
            cuts_per_stage = self.partitioned_model.cuts_per_stage
            # save param states for each cutpoint separately
            pstages = range(cuts_per_stage * self.stage, (self.stage+1)* cuts_per_stage)
            pstage_state_dicts = dict()
            for i in pstages:
                pstage_state_dicts[i] = dict()

            # store state by param names instead of actual parameters
            for key in optimizer.state:
                param_name = parameter_to_name[key]
                assert param_name in param_name_to_pstage, "param {} not found in rank {}".format(param_name,dist.get_rank())
                pstage = param_name_to_pstage[param_name]
                pstage_state_dicts[pstage][param_name] = optimizer.state[key]
            for i in pstages:
                torch.save(pstage_state_dicts[i], os.path.join(cp_dir_name,"opt-state-" + str(i)))

            # also store optimizer master params for mixed precision training
            if self.fp16:

                pstage_state_dicts = dict()
                for i in pstages:
                    pstage_state_dicts[i] = dict()

                for p in amp.master_params(optimizer):
                    param_name = parameter_to_name[p]
                    # not a part of the worker's stage
                    if param_name not in param_name_to_pstage:
                        continue
                    pstage = param_name_to_pstage[param_name]
                    if pstage not in pstages:
                        continue
                    pstage_state_dicts[pstage][param_name] = p
                for i in pstages:
                    torch.save(pstage_state_dicts[i], os.path.join(cp_dir_name,"opt-fp32-params-" + str(i)))
            
        cp_time = time.time() - cp_time
        print("Opt ckpt time", cp_time)

    
    def to(self, device):
        self.model.to(device)
    
    def generate_schedule(self):
        chunks = math.ceil(self.batch_size / self.micro_batch_size)
        print(chunks,"chunks")
        c_schedule = os.popen(os.path.join(os.path.dirname(os.path.abspath(__file__)),'genschedule ')+str(self.partitions)+' '+str(chunks)+' '+str(self.stage)).read()
        schedule = list()
        steps = c_schedule.split(';')
        steps = steps[:-1]
        for step in steps:
            task = step.split(',')
            schedule.append((int(task[0]), int(task[1])))
        
        return schedule
                

def save_rng_states(device):
    """capture current CPU, GPU random number generator states to reuse while recomputing activations
    in order to ensure Referential Transparency
    """
    cpu_rng_state = torch.get_rng_state()

    gpu_rng_states: Optional[ByteTensor]
    # gpu_rng_states = torch.cuda.get_rng_state_all() 
    gpu_rng_states = torch.cuda.get_rng_state(device)
    return (cpu_rng_state, gpu_rng_states)

def restore_rng_states(rng_states, device):
    cpu_rng_state, gpu_rng_states = rng_states
    torch.set_rng_state(cpu_rng_state)
    # torch.cuda.set_rng_state_all(gpu_rng_states)        # todo: verify correctness;   batchNorm, dropouts, convlayers?
    torch.cuda.set_rng_state(gpu_rng_states, device)


class Pipeline:
    """ Pipeline parallelism for Varuna """

    def __init__(self, batches, model, config, schedule, optimizer):
        self.batches = batches
        self.partitions = config["partitions"]
        self.stage = config["stage"]
        self.data_depth = config["data_depth"]
        self.data_parallel = bool(self.data_depth > 1)
        self.process_group = config["dp_process_group"]
        self.pipeline_group = config["pipeline_process_group"]

        self.model = model
        self.partitioned_model = self.model#.module if self.data_parallel else self.model
        self.device = config["device"]
        self.schedule = schedule
        self.fp16 = config["fp16"]
        self.rank = dist.get_rank()

        self.fwd_inp_shape = config["fwd_inp_shape"]
        self.bwd_grad_shape = config["bwd_grad_shape"]

        self.shared_weights = config["shared_weights"]
        self.shared_weight_stages = config["shared_weight_stages"]
        self.stage_to_rank_map = config["stage_to_rank_map"]
        self.local_rank = config["local_rank"]

        self.make_logfile = config["make_logfile"]
        if self.make_logfile:
            microBS = self.fwd_inp_shape[0] if self.bwd_grad_shape is None else self.bwd_grad_shape[0]
            logfilename = "varuna_logs-mBS" + str(microBS) + "-stage" + str(self.stage) + "of" + str(self.partitions)
            self.logfile = open(logfilename,"a")
            self.logfile.write("start time {}\n".format(time.time()))
        
        if self.partitions > 1 and self.shared_weights is not None:
            embed_comm_start = time.time()
            share_weights(self)
            # torch.cuda.synchronize(self.device)
            embed_comm_time = time.time() - embed_comm_start
            if self.make_logfile:
                self.logfile.write("{} {} {} {}\n".format("embedcomm", 0, embed_comm_start, embed_comm_time))


        self.receive_rank = config["receive_rank"]
        self.send_rank = config["send_rank"]

        self.last_chunk_size = config["last_chunk_size"]

        self.optimizer = optimizer
        self.fp16 = config["fp16"]

        self.grads_send_queue = Queue()
        self.acts_send_queue = Queue()
        self.spawn_send_workers()

        self.acts_queue = Queue()       # activation at the boundary, rename as input_acts
        self.grads_queue = Queue()
        self.recompute_queue = Queue()

        self.acts_receive_thread = None
        self.grads_receive_thread = None
        self.acts_send_thread = None
        self.grads_send_thread = None

        self.back_start_times = Queue()

        # stores output of recompute(/forward) pass to be used by backward()
        self.loss = None
        self.average_loss = 0

    def spawn_receive_workers(self):
        if self.stage > 0:
            self.acts_receive_thread = Thread(target=self.acts_receiver, args=())
            self.acts_receive_thread.daemon=True
            self.acts_receive_thread.start()

        if self.stage < self.partitions-1:
            self.grads_receive_thread = Thread(target=self.grads_receiver, args=())
            self.grads_receive_thread.daemon=True
            self.grads_receive_thread.start()
    
    def spawn_send_workers(self):
        if self.stage < self.partitions-1:
            self.acts_send_thread = Thread(target=self.acts_sender, args=())
            self.acts_send_thread.daemon=True
            self.acts_send_thread.start()

        if self.stage > 0:
            self.grads_send_thread = Thread(target=self.grads_sender, args=())
            self.grads_send_thread.daemon=True
            self.grads_send_thread.start() 
    
    # def handle_wait(self, handles, count):
    #     while count>0:
    #         handle = handles.get()
    #         handle.wait()
    #         count -= 1
    
    def acts_receiver(self):
        chunks = len(self.batches)
        dtype = torch.float16 if self.fp16 else torch.float32
        recv_handles = Queue()

        for task,index in self.schedule:
            if task == 0:
                fwd_inp_shape = self.fwd_inp_shape
                if index == (chunks-1) and self.last_chunk_size > 0:
                    fwd_inp_shape = list(self.fwd_inp_shape)
                    fwd_inp_shape[0] = self.last_chunk_size
                acts_tensor = torch.ones(fwd_inp_shape, dtype=dtype)
                handle = dist.irecv(acts_tensor, src=self.receive_rank)
                recv_handles.put((handle, acts_tensor))
                if recv_handles.qsize()>4:
                    handle, tensor = recv_handles.get()
                    handle.wait()
                    self.acts_queue.put(tensor.to(self.device))
        while not recv_handles.empty():
            handle, tensor = recv_handles.get()
            handle.wait()
            self.acts_queue.put(tensor.to(self.device))
        del acts_tensor
    
    def grads_receiver(self):
        chunks = len(self.batches)
        dtype = torch.float16 if self.fp16 else torch.float32
        recv_handles = Queue()

        for task,index in self.schedule:
            if task == 2:
                bwd_grad_shape = self.bwd_grad_shape
                if index == (chunks-1) and self.last_chunk_size > 0:
                    bwd_grad_shape = list(self.bwd_grad_shape)
                    bwd_grad_shape[0] = self.last_chunk_size
                grads_tensor = torch.ones(bwd_grad_shape, dtype=dtype)
                handle = dist.irecv(grads_tensor, src=self.send_rank)
                recv_handles.put((handle, grads_tensor))
                if recv_handles.qsize()>4:
                    handle, tensor = recv_handles.get()
                    handle.wait()
                    self.grads_queue.put(tensor.to(self.device))
        while not recv_handles.empty():
            handle, tensor = recv_handles.get()
            handle.wait()
            self.grads_queue.put(tensor.to(self.device))
        del grads_tensor

    def acts_sender(self):
        count = 0
        for task,index in self.schedule:
            if task == 0:
                count += 1
        # count = len(self.batches)   # worsens performance if used instead of for loop. Why?

        send_handles = Queue()

        # wait_handler = Thread(target=self.handle_wait, args=(send_handles, count))
        # wait_handler.daemon=True
        # wait_handler.start()
        
        while count > 0:
            output_acts = self.acts_send_queue.get()
            handle = dist.isend(output_acts.cpu(), dst=self.send_rank)
            send_handles.put(handle)
            if send_handles.qsize()>4:
                handle = send_handles.get()
                handle.wait()
            count -= 1
        while not send_handles.empty():
            handle = send_handles.get()
            handle.wait()
        # wait_handler.join()

    def grads_sender(self):
        count = 0
        for task,index in self.schedule:
            if task == 2:
                count += 1
        # count = len(self.batches)   # worsens performance if used instead of for loop. Why?
        
        send_handles = Queue()

        # wait_handler = Thread(target=self.handle_wait, args=(send_handles, count))
        # wait_handler.daemon=True
        # wait_handler.start()

        while count > 0:
            input_grads = self.grads_send_queue.get()
            handle = dist.isend(input_grads.cpu(), dst=self.receive_rank)
            send_handles.put(handle)
            if send_handles.qsize()>4:
                handle = send_handles.get()
                handle.wait()
            count -= 1
        while not send_handles.empty():
            handle = send_handles.get()
            handle.wait()
        # wait_handler.join()
        
    # tells the model where to send acts and gradients
    def set_model_send_fn(self, recompute = False):
        def send(tensor, grads = False):
            if grads:
                self.grads_send_queue.put(tensor)
            else:
                if not recompute:
                    self.acts_send_queue.put(tensor)
        
        self.partitioned_model.set_send_fn(send)

    # tells the model how to receive acts and gradients
    def set_model_recv_fn(self, recompute = False):
        if recompute:
            ctx, acts = self.recompute_queue.get()
            restore_rng_states(ctx, self.device)

        else:
            recv_time_start = time.time()
            acts = self.acts_queue.get() if self.stage > 0 else None
            recv_time = time.time() - recv_time_start
            if self.make_logfile:
                self.logfile.write("{} {} {} {}\n".format("recvacts", 0, recv_time_start, recv_time))

        def recv(grads = False):
            if grads:
                recv_time_start = time.time()
                g = self.grads_queue.get()
                recv_time = time.time() - recv_time_start
                if self.make_logfile:   
                    self.logfile.write("{} {} {} {}\n".format("recvgrads", 0, recv_time_start, recv_time))
                self.back_start_times.put(time.time())
                return g
            else:
                return acts
        
        self.partitioned_model.set_recv_fn(recv)
        # because there's no peek/front method for these queues
        return acts

    def worker(self, task, grad_mode, inputs_as_dict):
        """ Main body of worker loop """
        if task == 0:       
            torch.set_grad_enabled(grad_mode)

            rng_states=None
            if grad_mode == False:
                # if these acts are going to be recomputed
                rng_states = save_rng_states(self.device)

            self.set_model_send_fn(recompute = False)
            acts = self.set_model_recv_fn(recompute = False)
            task_time_start = time.time()
            output = self.model(**inputs_as_dict)
            # if self.make_logfile:
            #     torch.cuda.synchronize(self.device)
            task_time = time.time() - task_time_start
            if self.make_logfile:
                self.logfile.write("{} {} {} {}\n".format(TASK[0], 0, str(task_time_start), str(task_time)))

            if grad_mode == False:
                ctx = (rng_states, acts)
                self.recompute_queue.put(ctx)
            else:
                # save loss and input activations for the backward pass to use
                self.loss = output[0] if isinstance(output,tuple) else output
            # print(self.stage, 'forward done')

            
        elif task == 1:
            torch.set_grad_enabled(True)
            self.set_model_send_fn(recompute = True)
            self.set_model_recv_fn(recompute = True)
            task_time_start = time.time()
            output = self.model(**inputs_as_dict)
            # if self.make_logfile:
            #     torch.cuda.synchronize(self.device)
            task_time = time.time() - task_time_start
            if self.make_logfile:
               self.logfile.write("{} {} {} {}\n".format(TASK[1], 0, str(task_time_start), str(task_time)))

            self.loss = output[0] if isinstance(output,tuple) else output
        
        else:
            if self.stage != self.partitions-1:
                grads = torch.ones(self.loss.size(), dtype = torch.float32).to(self.device)
                if self.fp16:
                    # task_time_start = time.time()
                    with amp.scale_loss(self.loss, self.optimizer, delay_overflow_check=True, last_partition=False) as scaled_loss:
                        scaled_loss.backward(grads)
                    # if self.make_logfile:
                    #     torch.cuda.synchronize(self.device)
                    task_time_start = self.back_start_times.get()
                    task_time = time.time() - task_time_start
                    if self.make_logfile:
                        self.logfile.write("{} {} {} {}\n".format(TASK[2], 0, str(task_time_start), str(task_time)))
                else:
                    self.loss.backward(grads)

            else:
                chunks = len(self.batches)
                self.loss = self.loss/chunks
                self.average_loss += self.loss.item()

                if self.fp16:
                    task_time_start = time.time()
                    with amp.scale_loss(self.loss, self.optimizer, delay_overflow_check=True) as scaled_loss:
                        scaled_loss.backward()
                    # if self.make_logfile:
                    #     torch.cuda.synchronize(self.device)
                    task_time = time.time() - task_time_start
                    if self.make_logfile:
                        self.logfile.write("{} {} {} {}\n".format(TASK[2], 0, str(task_time_start), str(task_time)))

                    # self.optimizer.backward(self.loss)
                else:
                    self.loss.backward()

            # print(self.stage, 'backward done')
            del self.loss
            self.loss = None
        
    def run(self):
        self.spawn_receive_workers()

        batchstart = time.time()
        for index, task in enumerate(self.schedule):
            # if self.local_rank==0  and (task[1]%200==0 or task[1]<10):
            #     print(TASK[task[0]], 'iteration memory at micro-step', task[1], ':', torch.cuda.memory_allocated(), torch.cuda.max_memory_allocated())
            grad_mode = False
            if task[0] == 0:
                if self.schedule[index+1][0] == 2:      
                    # if next task in schedule is backward  -- no recomputation
                    grad_mode=True

            # For data parallel, sync only when doing last microbatch fwd/bwd
            # and for fp16, directly just all reduce optimizer master param grads
            self.worker(task[0], grad_mode, self.batches[task[1]])

            # torch.cuda.synchronize(self.device)
            # task_time = time.time() - task_time
            
            # if self.make_logfile:
            #     self.logfile.write("{} {} {} {}\n".format(TASK[task[0]],task[1], str(task_time_start), str(task_time)))
        
        if self.fp16 and self.data_parallel:
            sync_time = time.time()
            overflow = self.all_reduce_opt_grads()
            # torch.cuda.synchronize(self.device)
            sync_time =  time.time() - sync_time
            if self.make_logfile:
                self.logfile.write("SYNC! all-reduce time {}".format(sync_time))

        batchtime = time.time()-batchstart
        if self.make_logfile:
            self.logfile.write("\n\nBATCH END {} {}\n\n".format(batchstart, batchtime))
            self.logfile.close()        
        if self.acts_receive_thread is not None:
            self.acts_receive_thread.join()
        if self.grads_receive_thread is not None:
            self.grads_receive_thread.join()

        if self.acts_send_thread is not None:
            self.acts_send_thread.join()
        if self.grads_send_thread is not None:
            self.grads_send_thread.join()

        # return loss
        return self.average_loss, overflow

    def all_reduce_opt_grads(self):
        # 1. allocate an uninitialized buffer for flattened gradient
        scaler = _amp_state.loss_scalers[0]
        master_grads = [p.grad for p in amp.master_params(self.optimizer) if p.grad is not None]
        # print("all_reduce_opt_grads() grad details: ", self.stage, len(master_grads), numpy.array([numpy.array(x.size()).prod() for x in master_grads]).sum())
        flat_grad_size = sum(p.numel() for p in master_grads)
        flat_raw = torch.empty(flat_grad_size, device=self.device, dtype=torch.float32)
        
        # 2. combine unflattening and predivision of unscaled 'raw' gradient
        allreduced_views = apex_C.unflatten(flat_raw, master_grads)
        overflow_buf = torch.cuda.IntTensor([0]) # not checking for overflow manually
        amp_C.multi_tensor_scale(65536,
            overflow_buf,
            [master_grads, allreduced_views],
            scaler.loss_scale() / self.data_depth)
        
        # 3. sum gradient across ranks. Because of the predivision, this averages the gradient
        allred_time_start = time.time()
        torch.distributed.all_reduce(flat_raw, group=self.process_group)
<<<<<<< HEAD
        # torch.cuda.synchronize()
=======
>>>>>>> 9801be8d
        allred_time = time.time() - allred_time_start
        if self.make_logfile:
            self.logfile.write("SYNC! all_reduce {} {} {}\n".format(flat_grad_size,allred_time_start,allred_time))
        
        # 4. combine unscaling and unflattening of allreduced gradient
        amp_C.multi_tensor_scale(65536,
            overflow_buf,
            [allreduced_views, master_grads],
            1./scaler.loss_scale())
            
        # 5. update loss scale
        scaler = _amp_state.loss_scalers[0]

        # all-reduce to sync overflow
        osync_time_start = time.time()
        torch.distributed.all_reduce(overflow_buf, group=self.pipeline_group)
        osync_time = time.time() - osync_time_start
        if self.make_logfile:
            self.logfile.write("overflow sync {} {}\n".format(osync_time_start,osync_time))
        if overflow_buf.item()==0:
            overflow_buf = torch.cuda.IntTensor([0])
        else:
            overflow_buf = torch.cuda.IntTensor([1])
        
        old_overflow_buf = scaler._overflow_buf
        scaler._overflow_buf = overflow_buf
        had_overflow = scaler.update_scale()
        scaler._overflow_buf = old_overflow_buf

        return had_overflow

def scatter(input, batch_size, chunk_size):
    """
    Accepts input dictionary and splits into microbatches
    """
    assert isinstance(input,dict) , "varuna inputs must be given as a dictionary" 
    
    microbatches = []
    num_microbatches = math.ceil(batch_size / chunk_size)
    for k,v in input.items():
        # TODO: what will happen for indivisibilities in uneven data parallelism !!
        # print(dist.get_rank(),k,v.size())
        # special case for GPT-2 attention mask
        if v.size(0) == 1:
            chunked_values = [v for _ in range(num_microbatches)]
        else:
            chunked_values = v.split(chunk_size)
        for i,value in enumerate(chunked_values):
            if len(microbatches) <= i:
                microbatches.append(dict())
            microbatches[i][k]=value
    
    return microbatches


def load_varuna_optimizer(optimizer, my_stage, num_stages, total_num_pstages, parameter_names, common_store, fp16=False):
    stages_per_worker = total_num_pstages // num_stages
    pstages_to_read = range(stages_per_worker * my_stage, stages_per_worker * (my_stage + 1) )
    # reload state
    opt_state = {}
    for i in pstages_to_read:
        state_ = torch.load(os.path.join(common_store,"opt-state-{}".format(i)),map_location='cpu')
        opt_state.update(state_)
    for p in amp.master_params(optimizer):
        name = parameter_names[p]
        if name in opt_state:
            optimizer.state[p] = opt_state[name]
    # reload master params
    if fp16:
        saved_master_params = dict()
        for i in pstages_to_read:
            params_ = torch.load(os.path.join(common_store, "opt-fp32-params-{}".format(i)),map_location="cpu")
            saved_master_params.update(params_)
        for p in amp.master_params(optimizer):
            name = parameter_names[p]
            if name in saved_master_params:
                p.data.copy_(saved_master_params[name].data)<|MERGE_RESOLUTION|>--- conflicted
+++ resolved
@@ -760,10 +760,6 @@
         # 3. sum gradient across ranks. Because of the predivision, this averages the gradient
         allred_time_start = time.time()
         torch.distributed.all_reduce(flat_raw, group=self.process_group)
-<<<<<<< HEAD
-        # torch.cuda.synchronize()
-=======
->>>>>>> 9801be8d
         allred_time = time.time() - allred_time_start
         if self.make_logfile:
             self.logfile.write("SYNC! all_reduce {} {} {}\n".format(flat_grad_size,allred_time_start,allred_time))
