--- conflicted
+++ resolved
@@ -193,15 +193,10 @@
             # self.partitioned_model = self.model.module
             self.process_group = process_groups[self.stage]
 
-<<<<<<< HEAD
-    def forward(self, inputs):        
-        # torch.cuda.empty_cache()
-=======
     def forward(self, inputs):
         if self.fp16:
             assert self.optimizer is not None, "For fp16, you must set the optimizer using set_optimizer()"        
         
->>>>>>> fba4a424
         # Divide a mini-batch into micro-batches.
         batches = scatter(inputs, int(self.batch_size),self.micro_batch_size)
         
@@ -386,14 +381,9 @@
             self.logfile.write("start time {}\n".format(time.time()))
         
         if self.partitions > 1 and self.shared_weights is not None:
-<<<<<<< HEAD
             embed_comm_start = time.time()
-            self.share_weights()
-=======
-            embed_time = time.time()
             share_weights(self)
->>>>>>> fba4a424
-            torch.cuda.synchronize(self.device)
+            # torch.cuda.synchronize(self.device)
             embed_comm_time = time.time() - embed_comm_start
             if self.make_logfile:
                 self.logfile.write("{} {} {} {}\n".format("embedcomm", 0, embed_comm_start, embed_comm_time))
@@ -426,37 +416,6 @@
         self.loss = None
         self.average_loss = 0
 
-<<<<<<< HEAD
-    def share_weights(self):
-        baseModule = self.model.module #if not self.data_parallel else self.model.module.module
-        rank_within_stage = self.stage_to_rank_map[self.stage].index(self.rank)
-        for i,w in enumerate(self.shared_weights):
-            recv_stage, send_stage = self.shared_weight_stages[i]
-            if recv_stage == send_stage:
-                continue
-            if self.stage == send_stage:
-                recv_rank = self.stage_to_rank_map[recv_stage][rank_within_stage]
-                for n,p in baseModule.named_parameters():
-                    if n == w[1]:
-                        send_weight = p
-                        break
-                dist.send(send_weight.cpu(), recv_rank)
-            elif self.stage == recv_stage:
-                send_rank = self.stage_to_rank_map[send_stage][rank_within_stage]
-                for n,p in baseModule.named_parameters():
-                    if n == w[0]:
-                        recv_weight = p
-                        break
-                recv_weight = torch.zeros(list(recv_weight.size()),dtype=torch.float16 if self.fp16 else toch.float32)
-                dist.recv(recv_weight, send_rank)
-                attr_names = w[0].split(".")
-                param = baseModule
-                for a in attr_names:
-                    param = getattr(param,a)
-                param.data.copy_(recv_weight.data)       
-
-=======
->>>>>>> fba4a424
     def spawn_receive_workers(self):
         if self.stage > 0:
             self.acts_receive_thread = Thread(target=self.acts_receiver, args=())
@@ -694,10 +653,6 @@
                     task_time_start = time.time()
                     with amp.scale_loss(self.loss, self.optimizer, delay_overflow_check=False, last_microbatch=lastub) as scaled_loss:
                         scaled_loss.backward()
-<<<<<<< HEAD
-                        # if lastub:
-                        #     for p in self.optimizer.state:
-                        #         assert p.grad is None,"why is the optimizer getting grads"
                     if self.make_logfile:
                         torch.cuda.synchronize(self.device)
                     task_time = time.time() - task_time_start
@@ -705,8 +660,6 @@
                         self.logfile.write("{} {} {} {}\n".format(TASK[2], 0, str(task_time_start), str(task_time)))
 
                     # self.optimizer.backward(self.loss)
-=======
->>>>>>> fba4a424
                 else:
                     self.loss.backward()
 
