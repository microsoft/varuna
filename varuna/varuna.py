from typing import TYPE_CHECKING, Any, Iterable, List, Optional, Tuple, Union, cast
import torch
from torch import Tensor, nn
import torch.distributed as dist
from torch.multiprocessing import Process
from queue import Queue
from threading import Thread
import math
from apex import amp
import time
from apex.amp import _amp_state
import amp_C, apex_C

from .partitioned_model import PartitionedModel
import gc
import numpy
# from hashlib import sha1

import os
import sys
import time

Module = nn.Module

TASK = ["fwd", "rec", "bwd"]

def share_weights(model):
    baseModule = model.model.module
    rank_within_stage = model.stage_to_rank_map[model.stage].index(model.rank)
    for i,w in enumerate(model.shared_weights):
        recv_stage, send_stage = model.shared_weight_stages[i]
        if recv_stage == send_stage:
            continue
        if model.stage == send_stage:
            recv_rank = model.stage_to_rank_map[recv_stage][rank_within_stage]
            for n,p in baseModule.named_parameters():
                if n == w[1]:
                    send_weight = p
                    break
            # print("sending", w[1])
            dist.send(send_weight.cpu(), recv_rank)
        elif model.stage == recv_stage:
            send_rank = model.stage_to_rank_map[send_stage][rank_within_stage]
            for n,p in baseModule.named_parameters():
                if n == w[0]:
                    recv_weight = p
                    break
            # print("receiving", w[0])
            recv_weight = torch.zeros(list(recv_weight.size()),dtype=torch.float16 if model.fp16 else toch.float32)
            dist.recv(recv_weight, send_rank)
            attr_names = w[0].split(".")
            param = baseModule
            for a in attr_names:
                param = getattr(param,a)
            param.data.copy_(recv_weight.data)       

class Varuna(Module):
    """
    model = nn.Sequential(a,b,c,d)
    model = Varuna(model, microbatches/minibatch, list_of_devices)
    for iteration in epoch:
        model(input)   # execute Varuna's pipeline (forward and backward pass)
        optimizer.step()
        optimizer.zero_grad()
    """
    def __init__(self,
                model,
                stage_to_rank_map,
                dummy_inputs,
                batch_size,
                chunk_size,
                fp16 = False, 
                local_rank=-1,
                device=-1,
                shared_weights=None):
        super().__init__()

        self.partitions = len(stage_to_rank_map)
        self.rank = dist.get_rank()
        self.local_rank = local_rank if local_rank != -1 else self.rank
        self.stage_to_rank_map = stage_to_rank_map

        self.stage = -1
        for stage in self.stage_to_rank_map:
            i = 0
            for rank in self.stage_to_rank_map[stage]:
                if rank == self.rank:
                    rank_within_stage = i
                    data_depth = len(self.stage_to_rank_map[stage])
                    self.stage = stage
                    break
                i += 1
        if self.stage == -1:
            raise ValueError("Rank " + str(self.rank) + " not found in stage to rank map!")
        self.data_parallel = data_depth > 1

        if device == -1:
            device = self.local_rank
        torch.cuda.set_device(device)
        self.device = torch.device("cuda", device)

        self.optimizer = None
        self.fp16 = fp16
        self.shared_weights = shared_weights

        # partition model based on "CutPoint"s using a dry run with dummy inputs (dict)
        self.model = PartitionedModel(model, self.rank, self.local_rank, device, self.stage_to_rank_map, self.fp16, shared_weights)
        self.model.initialize( dummy_inputs, from_cache=True )
        if self.local_rank==0:
            # print("varuna init() after dry run init: ", self.local_rank, torch.cuda.memory_summary(self.device))
            print('varuna init() after dry run:', self.local_rank, torch.cuda.memory_allocated(), torch.cuda.max_memory_allocated())
        self.partitioned_model = self.model
        self.shared_weight_stages = self.model.shared_weight_stages if self.shared_weights is not None else None

        # print("SHARED WEIGHTS ARE")
        # print(self.shared_weight_stages)

        # assert(batch_size % data_depth == 0, "Batch size not divisible by data parallel depth!")
        self.batch_size = batch_size // data_depth
        self.micro_batch_size = chunk_size
        self.last_chunk_size = self.batch_size % chunk_size 
        self.init_communication(rank_within_stage)

        self.model.to(self.device)
        # torch.cuda.synchronize()
        if self.local_rank==0:
            # print("varuna_init() post model.to: ", self.local_rank, torch.cuda.memory_summary(self.device))
            print('varuna init() post model.to:', self.local_rank, torch.cuda.memory_allocated(), torch.cuda.max_memory_allocated())
        self.init_distributed()
        # if self.local_rank==0:
        #     # print("varuna_init() post ddp init: ", self.local_rank, torch.cuda.memory_summary(self.device))
        #     print('varuna init() post ddp init:', self.local_rank, torch.cuda.memory_allocated(), torch.cuda.max_memory_allocated())


        self.config = {
            "stage": self.stage,
            "partitions": self.partitions,
            "fp16": self.fp16,
            "fwd_inp_shape": self.fwd_inp_shape,
            "bwd_grad_shape": self.bwd_grad_shape,
            "receive_rank": self.receive_rank,
            "send_rank": self.send_rank,
            "device": self.device,
            "data_depth": len(self.stage_to_rank_map[self.stage]),
            "dp_process_group": self.process_group, 
            "pipeline_process_group": self.pipeline_group,
            "make_logfile": True, # bool(self.rank == self.stage_to_rank_map[self.stage][-1]),
            "last_chunk_size": self.last_chunk_size,
            "shared_weights": self.shared_weights,
            "shared_weight_stages": self.shared_weight_stages,
            "stage_to_rank_map": self.stage_to_rank_map,
            "local_rank": self.local_rank
        }

        self.schedule = self.generate_schedule()
        self.step = 0

    def init_communication(self, rank_within_stage):
        self.send_rank = None; self.receive_rank = None

        # send ranks
        if self.stage < (self.partitions-1):
            self.send_rank = self.stage_to_rank_map[self.stage + 1][rank_within_stage]

        # receive ranks
        if self.stage > 0:
            self.receive_rank = self.stage_to_rank_map[self.stage - 1][rank_within_stage]

        # set expected shapes of inputs and gradients for each partition
        self.fwd_inp_shape = self.bwd_grad_shape = None
        if self.stage > 0:
            self.fwd_inp_shape = self.model.forward_input_shapes[0]
            self.fwd_inp_shape[0] = self.micro_batch_size
            # print("Varuna fwd inp shape ", self.fwd_inp_shape)
        if self.stage < (self.partitions-1):
            self.bwd_grad_shape = self.model.backward_grad_shapes[0]
            self.bwd_grad_shape[0] = self.micro_batch_size
            # print("Varuna bwd grad shape", self.bwd_grad_shape)

    def init_distributed(self):
        # create same process groups on all ranks
        self.process_group = None
        process_groups = {}
        for stage in range(self.partitions):
            ranks = self.stage_to_rank_map[stage]
            if len(ranks) > 1:
                process_groups[stage] = dist.new_group(ranks=ranks, backend='nccl')
            else:
                process_groups[stage] = None

        if process_groups[self.stage] is not None:
            self.process_group = process_groups[self.stage]

        # get stream to rank map
        depth = len(self.stage_to_rank_map[self.stage])
        world_size = depth * self.partitions

        if depth == 1:
            self.pipeline_group = None
            return

        stream_to_rank_map = {}
        for i in range(depth):
            stream = []
            for stage in range(self.partitions):
                stream.append(self.stage_to_rank_map[stage][i])
            stream_to_rank_map[i] = stream
        
        print("stream to rank map = ", stream_to_rank_map)
        self.pipeline_group = None
        pipeline_groups = {}
        for stream in range(depth):
            ranks = stream_to_rank_map[stream]
            # ranks = [stage_to_rank_map[s][stream] for s in range(self.partitions) ]
            if len(ranks) > 1:
                pipeline_groups[stream] = dist.new_group(ranks=ranks)
            else:
                pipeline_groups[stream] = None
            
        current_stream = self.stage_to_rank_map[self.stage].index(self.rank)
        print("this rank ", self.rank, "is part of pipeline stream ", current_stream)
        if pipeline_groups[current_stream] is not None:
            self.pipeline_group = pipeline_groups[current_stream]

    def forward(self, inputs):
        if self.fp16:
            assert self.optimizer is not None, "For fp16, you must set the optimizer using set_optimizer()"        
        
        # Divide a mini-batch into micro-batches.
        batches = scatter(inputs, int(self.batch_size),self.micro_batch_size)
        
        # need not pass the first argument if rank!=0
        # avoid dataloader compute in machines other than the first
        # ask the model writer to pass the input batch generating dataloader function to Varuna::__init__
        # and Varuna can take care of input dataloader explicitly
        self.config["make_logfile"] = bool(self.config["make_logfile"] and self.step < 730)
        pipeline = Pipeline(batches, self.model, self.config, self.schedule, self.optimizer)
        loss, overflow = pipeline.run()
        self.step += 1
        return loss, overflow

    def evaluate(self, inputs):
        assert isinstance(inputs, dict), "input must be a dictionary!"

        share_weights(self)

        # self.partitioned_model.eval()
        def send(x, grads=False):
            # print("sending to rank", self.send_rank, x.size())
            dist.send(x.cpu(), self.send_rank)
        def recv(grads=False):
            x_shape = self.fwd_inp_shape
            x = torch.zeros(x_shape, dtype=torch.float16 if self.fp16 else torch.float32)
            # print("receiving from rank", self.receive_rank, x_shape)
            dist.recv(x, self.receive_rank)
            return x.to(self.device)
        self.partitioned_model.set_send_fn(send)
        self.partitioned_model.set_recv_fn(recv)

        batches = scatter(inputs, int(self.batch_size),self.micro_batch_size)
        
        with torch.no_grad():
            avg_output = None
            for mb in batches[:-1]:
                output = self.partitioned_model(**mb)
                avg_output = output if avg_output is None else avg_output + output
            mb = batches[-1]
            def recv(grads=False):
                x_shape = list(self.fwd_inp_shape)
                if self.last_chunk_size > 0:
                    x_shape[0] = self.last_chunk_size
                x = torch.zeros(x_shape, dtype=torch.float16 if self.fp16 else torch.float32)
                # print("last receiving from rank", self.receive_rank, x_shape)
                dist.recv(x, self.receive_rank)
                return x.to(self.device)
            self.partitioned_model.set_recv_fn(recv)
            output = self.partitioned_model(**mb)
            if self.stage == self.partitions - 1:
                avg_output = output if avg_output is None else avg_output + output

        if self.stage == self.partitions - 1:
            avg_output /= len(batches)
        return avg_output

    def eval(self):
        self.model.eval()
    
    def train(self):
        self.model.train()

    def set_optimizer(self, optimizer):
        self.optimizer = optimizer

    def zero_grad(self):
        self.model.zero_grad()
    
    def checkpoint(self, cp_dir_name):
        return self.partitioned_model.checkpoint(cp_dir_name)

    def checkpoint_optimizer(self, optimizer, parameter_to_name, param_name_to_pstage, cp_dir_name, tempdir=None):
        cp_time = time.time()

        # one worker from each partition
        if self.rank == self.stage_to_rank_map[self.stage][0]:
            cuts_per_stage = self.partitioned_model.cuts_per_stage
            # save param states for each cutpoint separately
            pstages = range(cuts_per_stage * self.stage, (self.stage+1)* cuts_per_stage)
            pstage_state_dicts = dict()
            for i in pstages:
                pstage_state_dicts[i] = dict()

            # store state by param names instead of actual parameters
            for key in optimizer.state:
                param_name = parameter_to_name[key]
                assert param_name in param_name_to_pstage, "param {} not found in rank {}".format(param_name,dist.get_rank())
                pstage = param_name_to_pstage[param_name]
                pstage_state_dicts[pstage][param_name] = optimizer.state[key]
            
            if tempdir is not None:
                for i in pstages:
                    temp_name =  os.path.join(tempdir,"opt-state-" + str(i))
                    torch.save(pstage_state_dicts[i], temp_name)
                    os.system("mv {} {} &".format(temp_name, cp_dir_name))
            else:
                for i in pstages:
                    torch.save(pstage_state_dicts[i], os.path.join(cp_dir_name,"opt-state-" + str(i)))

            # also store optimizer master params for mixed precision training
            if self.fp16:

                pstage_state_dicts = dict()
                for i in pstages:
                    pstage_state_dicts[i] = dict()

                for p in amp.master_params(optimizer):
                    param_name = parameter_to_name[p]
                    # not a part of the worker's stage
                    if param_name not in param_name_to_pstage:
                        continue
                    pstage = param_name_to_pstage[param_name]
                    if pstage not in pstages:
                        continue
                    pstage_state_dicts[pstage][param_name] = p
            
                if tempdir is not None:
                    for i in pstages:
                        temp_name =  os.path.join(tempdir,"opt-fp32-params-" + str(i))
                        torch.save(pstage_state_dicts[i], temp_name)
                        os.system("mv {} {} &".format(temp_name, cp_dir_name))
                else:
                    for i in pstages:
                        torch.save(pstage_state_dicts[i], os.path.join(cp_dir_name,"opt-fp32-params-" + str(i)))

        cp_time = time.time() - cp_time
        print("Opt ckpt time", cp_time)

    
    def to(self, device):
        self.model.to(device)
    
    def generate_schedule(self):
        chunks = math.ceil(self.batch_size / self.micro_batch_size)
        print(chunks,"chunks")
        c_schedule = os.popen(os.path.join(os.path.dirname(os.path.abspath(__file__)),'genschedule ')+str(self.partitions)+' '+str(chunks)+' '+str(self.stage)).read()
        schedule = list()
        steps = c_schedule.split(';')
        steps = steps[:-1]
        for step in steps:
            task = step.split(',')
            schedule.append((int(task[0]), int(task[1])))
        
        return schedule
                

def save_rng_states(device):
    """capture current CPU, GPU random number generator states to reuse while recomputing activations
    in order to ensure Referential Transparency
    """
    cpu_rng_state = torch.get_rng_state()

    gpu_rng_states: Optional[ByteTensor]
    # gpu_rng_states = torch.cuda.get_rng_state_all() 
    gpu_rng_states = torch.cuda.get_rng_state(device)
    return (cpu_rng_state, gpu_rng_states)

def restore_rng_states(rng_states, device):
    cpu_rng_state, gpu_rng_states = rng_states
    torch.set_rng_state(cpu_rng_state)
    # torch.cuda.set_rng_state_all(gpu_rng_states)        # todo: verify correctness;   batchNorm, dropouts, convlayers?
    torch.cuda.set_rng_state(gpu_rng_states, device)


class Pipeline:
    """ Pipeline parallelism for Varuna """

    def __init__(self, batches, model, config, schedule, optimizer):
        self.batches = batches
        self.partitions = config["partitions"]
        self.stage = config["stage"]
        self.data_depth = config["data_depth"]
        self.data_parallel = bool(self.data_depth > 1)
        self.process_group = config["dp_process_group"]
        self.pipeline_group = config["pipeline_process_group"]

        self.model = model
        self.partitioned_model = self.model#.module if self.data_parallel else self.model
        self.device = config["device"]
        self.schedule = schedule
        self.fp16 = config["fp16"]
        self.rank = dist.get_rank()

        self.fwd_inp_shape = config["fwd_inp_shape"]
        self.bwd_grad_shape = config["bwd_grad_shape"]

        self.shared_weights = config["shared_weights"]
        self.shared_weight_stages = config["shared_weight_stages"]
        self.stage_to_rank_map = config["stage_to_rank_map"]
        self.local_rank = config["local_rank"]

        self.make_logfile = config["make_logfile"]
        if self.make_logfile:
            replica_num = self.stage_to_rank_map[self.stage].index(self.rank)
            microBS = self.fwd_inp_shape[0] if self.bwd_grad_shape is None else self.bwd_grad_shape[0]
            logfilename = "varuna_logs-mBS" + str(microBS) + "-stage" + str(self.stage) + "of" + str(self.partitions) + "_" + str(replica_num)
            self.logfile = open(logfilename,"a")
            self.logfile.write("start time {}\n".format(time.time()))
        
        if self.partitions > 1 and self.shared_weights is not None:
            embed_comm_start = time.time()
            share_weights(self)
            # torch.cuda.synchronize(self.device)
            embed_comm_time = time.time() - embed_comm_start
            if self.make_logfile:
                self.logfile.write("{} {} {} {}\n".format("embedcomm", 0, embed_comm_start, embed_comm_time))


        self.receive_rank = config["receive_rank"]
        self.send_rank = config["send_rank"]

        self.last_chunk_size = config["last_chunk_size"]

        self.optimizer = optimizer
        self.fp16 = config["fp16"]

        self.grads_send_queue = Queue()
        self.acts_send_queue = Queue()
        self.spawn_send_workers()

        self.acts_queue = Queue()       # activation at the boundary, rename as input_acts
        self.grads_queue = Queue()
        self.recompute_queue = Queue()

        self.acts_receive_thread = None
        self.grads_receive_thread = None
        self.acts_send_thread = None
        self.grads_send_thread = None

        self.back_start_times = Queue()

        # stores output of recompute(/forward) pass to be used by backward()
        self.loss = None
        self.average_loss = 0

    def spawn_receive_workers(self):
        if self.stage > 0:
            self.acts_receive_thread = Thread(target=self.acts_receiver, args=())
            self.acts_receive_thread.daemon=True
            self.acts_receive_thread.start()

        if self.stage < self.partitions-1:
            self.grads_receive_thread = Thread(target=self.grads_receiver, args=())
            self.grads_receive_thread.daemon=True
            self.grads_receive_thread.start()
    
    def spawn_send_workers(self):
        if self.stage < self.partitions-1:
            self.acts_send_thread = Thread(target=self.acts_sender, args=())
            self.acts_send_thread.daemon=True
            self.acts_send_thread.start()

        if self.stage > 0:
            self.grads_send_thread = Thread(target=self.grads_sender, args=())
            self.grads_send_thread.daemon=True
            self.grads_send_thread.start() 
    
    # def handle_wait(self, handles, count):
    #     while count>0:
    #         handle = handles.get()
    #         handle.wait()
    #         count -= 1
    
    def acts_receiver(self):
        chunks = len(self.batches)
        dtype = torch.float16 if self.fp16 else torch.float32
        recv_handles = Queue()

        for task,index in self.schedule:
            if task == 0:
                fwd_inp_shape = self.fwd_inp_shape
                if index == (chunks-1) and self.last_chunk_size > 0:
                    fwd_inp_shape = list(self.fwd_inp_shape)
                    fwd_inp_shape[0] = self.last_chunk_size
                acts_tensor = torch.ones(fwd_inp_shape, dtype=dtype)
                handle = dist.irecv(acts_tensor, src=self.receive_rank)
                recv_handles.put((handle, acts_tensor))
                if recv_handles.qsize()>4:
                    handle, tensor = recv_handles.get()
                    handle.wait()
                    self.acts_queue.put(tensor.to(self.device))
        while not recv_handles.empty():
            handle, tensor = recv_handles.get()
            handle.wait()
            self.acts_queue.put(tensor.to(self.device))
        del acts_tensor
    
    def grads_receiver(self):
        chunks = len(self.batches)
        dtype = torch.float16 if self.fp16 else torch.float32
        recv_handles = Queue()

        for task,index in self.schedule:
            if task == 2:
                bwd_grad_shape = self.bwd_grad_shape
                if index == (chunks-1) and self.last_chunk_size > 0:
                    bwd_grad_shape = list(self.bwd_grad_shape)
                    bwd_grad_shape[0] = self.last_chunk_size
                grads_tensor = torch.ones(bwd_grad_shape, dtype=dtype)
                handle = dist.irecv(grads_tensor, src=self.send_rank)
                recv_handles.put((handle, grads_tensor))
                if recv_handles.qsize()>4:
                    handle, tensor = recv_handles.get()
                    handle.wait()
                    self.grads_queue.put(tensor.to(self.device))
        while not recv_handles.empty():
            handle, tensor = recv_handles.get()
            handle.wait()
            self.grads_queue.put(tensor.to(self.device))
        del grads_tensor

    def acts_sender(self):
        count = 0
        for task,index in self.schedule:
            if task == 0:
                count += 1
        # count = len(self.batches)   # worsens performance if used instead of for loop. Why?

        send_handles = Queue()

        # wait_handler = Thread(target=self.handle_wait, args=(send_handles, count))
        # wait_handler.daemon=True
        # wait_handler.start()
        
        while count > 0:
            output_acts = self.acts_send_queue.get()
            handle = dist.isend(output_acts.cpu(), dst=self.send_rank)
            send_handles.put(handle)
            if send_handles.qsize()>4:
                handle = send_handles.get()
                handle.wait()
            count -= 1
        while not send_handles.empty():
            handle = send_handles.get()
            handle.wait()
        # wait_handler.join()

    def grads_sender(self):
        count = 0
        for task,index in self.schedule:
            if task == 2:
                count += 1
        # count = len(self.batches)   # worsens performance if used instead of for loop. Why?
        
        send_handles = Queue()

        # wait_handler = Thread(target=self.handle_wait, args=(send_handles, count))
        # wait_handler.daemon=True
        # wait_handler.start()

        while count > 0:
            input_grads = self.grads_send_queue.get()
            handle = dist.isend(input_grads.cpu(), dst=self.receive_rank)
            send_handles.put(handle)
            if send_handles.qsize()>4:
                handle = send_handles.get()
                handle.wait()
            count -= 1
        while not send_handles.empty():
            handle = send_handles.get()
            handle.wait()
        # wait_handler.join()
        
    # tells the model where to send acts and gradients
    def set_model_send_fn(self, recompute = False):
        def send(tensor, grads = False):
            if grads:
                self.grads_send_queue.put(tensor)
            else:
                if not recompute:
                    self.acts_send_queue.put(tensor)
        
        self.partitioned_model.set_send_fn(send)

    # tells the model how to receive acts and gradients
    def set_model_recv_fn(self, recompute = False):
        if recompute:
            ctx, acts = self.recompute_queue.get()
<<<<<<< HEAD
=======
            if self.stage > 0:
                acts = acts.to(self.device)
>>>>>>> bd0970d5
            restore_rng_states(ctx, self.device)

        else:
            recv_time_start = time.time()
            acts = self.acts_queue.get() if self.stage > 0 else None
<<<<<<< HEAD
=======
            acts = acts.to(self.device) if self.stage > 0 else None
>>>>>>> bd0970d5
            recv_time = time.time() - recv_time_start
            if self.make_logfile:
                self.logfile.write("{} {} {} {}\n".format("recvacts", 0, recv_time_start, recv_time))

        def recv(grads = False):
            if grads:
                recv_time_start = time.time()
                g = self.grads_queue.get()
                recv_time = time.time() - recv_time_start
                if self.make_logfile:   
                    self.logfile.write("{} {} {} {}\n".format("recvgrads", 0, recv_time_start, recv_time))
                self.back_start_times.put(time.time())
                return g
            else:
                return acts
        
        self.partitioned_model.set_recv_fn(recv)
        # because there's no peek/front method for these queues
        return acts

    def worker(self, task, grad_mode, inputs_as_dict):
        """ Main body of worker loop """
        if task == 0:       
            torch.set_grad_enabled(grad_mode)

            rng_states=None
            if grad_mode == False:
                # if these acts are going to be recomputed
                rng_states = save_rng_states(self.device)

            self.set_model_send_fn(recompute = False)
            acts = self.set_model_recv_fn(recompute = False)
            task_time_start = time.time()
            output = self.model(**inputs_as_dict)
            # if self.make_logfile:
            #     torch.cuda.synchronize(self.device)
            task_time = time.time() - task_time_start
            if self.make_logfile:
                self.logfile.write("{} {} {} {}\n".format(TASK[0], 0, str(task_time_start), str(task_time)))

            if grad_mode == False:
<<<<<<< HEAD
=======
                if self.stage > 0:
                    acts = acts.cpu()
>>>>>>> bd0970d5
                ctx = (rng_states, acts)
                self.recompute_queue.put(ctx)
            else:
                # save loss and input activations for the backward pass to use
                self.loss = output[0] if isinstance(output,tuple) else output
            # print(self.stage, 'forward done')

            
        elif task == 1:
            torch.set_grad_enabled(True)
            self.set_model_send_fn(recompute = True)
            self.set_model_recv_fn(recompute = True)
            task_time_start = time.time()
            output = self.model(**inputs_as_dict)
            # if self.make_logfile:
            #     torch.cuda.synchronize(self.device)
            task_time = time.time() - task_time_start
            if self.make_logfile:
               self.logfile.write("{} {} {} {}\n".format(TASK[1], 0, str(task_time_start), str(task_time)))

            self.loss = output[0] if isinstance(output,tuple) else output
        
        else:
            if self.stage != self.partitions-1:
                grads = torch.ones(self.loss.size(), dtype = torch.float32).to(self.device)
                if self.fp16:
                    # task_time_start = time.time()
                    with amp.scale_loss(self.loss, self.optimizer, delay_overflow_check=True, last_partition=False) as scaled_loss:
                        scaled_loss.backward(grads)
                    # if self.make_logfile:
                    #     torch.cuda.synchronize(self.device)
                    task_time_start = self.back_start_times.get()
                    task_time = time.time() - task_time_start
                    if self.make_logfile:
                        self.logfile.write("{} {} {} {}\n".format(TASK[2], 0, str(task_time_start), str(task_time)))
                else:
                    self.loss.backward(grads)

            else:
                chunks = len(self.batches)
                self.loss = self.loss/chunks
                self.average_loss += self.loss.item()

                if self.fp16:
                    task_time_start = time.time()
                    with amp.scale_loss(self.loss, self.optimizer, delay_overflow_check=True) as scaled_loss:
                        scaled_loss.backward()
                    # if self.make_logfile:
                    #     torch.cuda.synchronize(self.device)
                    task_time = time.time() - task_time_start
                    if self.make_logfile:
                        self.logfile.write("{} {} {} {}\n".format(TASK[2], 0, str(task_time_start), str(task_time)))

                    # self.optimizer.backward(self.loss)
                else:
                    self.loss.backward()

            # print(self.stage, 'backward done')
            del self.loss
            self.loss = None
        
    def run(self):
        self.spawn_receive_workers()

        batchstart = time.time()
        
        for index, task in enumerate(self.schedule):
            # if self.local_rank==0  and (task[1]%200==0 or task[1]<10):
            #     print(TASK[task[0]], 'iteration memory at micro-step', task[1], ':', torch.cuda.memory_allocated(), torch.cuda.max_memory_allocated())
            grad_mode = False
            if task[0] == 0:
                if self.schedule[index+1][0] == 2:      
                    # if next task in schedule is backward  -- no recomputation
                    grad_mode=True

            self.worker(task[0], grad_mode, self.batches[task[1]])

            # torch.cuda.synchronize(self.device)
            # task_time = time.time() - task_time
            
            # if self.make_logfile:
            #     self.logfile.write("{} {} {} {}\n".format(TASK[task[0]],task[1], str(task_time_start), str(task_time)))
        

        # dynamic schedule - run forward if gradients for backward are not ready yet
        '''
        schedule = [s for s in enumerate(self.schedule)]
        i=0
        count_fwd = 0
        while (i<len(schedule)):
            grad_mode = False
            index, task = schedule[i]
            if (task[0]==1 and count_fwd<len(self.batches) and self.grads_queue.empty()):
            # if (task[0]==1 and count_fwd<len(self.batches) and not self.acts_queue.empty()):
                j=i
                while (j<len(schedule)):
                    if (schedule[j][1][0]==0):
                        index, task = schedule[j]
                        schedule.insert(i, schedule[j])
                        del schedule[j+1]
                        break
                    j+=1
            if (task[0]==0):
                count_fwd+=1
                if (self.schedule[index+1][0]==2):      # if next task in schedule is backward  -- no recomputation
                    grad_mode=True
            
            self.worker(task[0], grad_mode, self.batches[task[1]])

            i+=1
        '''


        
        if self.fp16 and self.data_parallel:
            sync_time = time.time()
            overflow = self.all_reduce_opt_grads()
            # torch.cuda.synchronize(self.device)
            sync_time =  time.time() - sync_time
            if self.make_logfile:
                self.logfile.write("SYNC! all-reduce time {}".format(sync_time))

        batchtime = time.time()-batchstart
        if self.make_logfile:
            self.logfile.write("\n\nBATCH END {} {}\n\n".format(batchstart, batchtime))
            self.logfile.close()        
        if self.acts_receive_thread is not None:
            self.acts_receive_thread.join()
        if self.grads_receive_thread is not None:
            self.grads_receive_thread.join()

        if self.acts_send_thread is not None:
            self.acts_send_thread.join()
        if self.grads_send_thread is not None:
            self.grads_send_thread.join()

        # return loss
        return self.average_loss, overflow

    def all_reduce_opt_grads(self):
        # 1. allocate an uninitialized buffer for flattened gradient
        scaler = _amp_state.loss_scalers[0]
        master_grads = [p.grad for p in amp.master_params(self.optimizer) if p.grad is not None]
        # print("all_reduce_opt_grads() grad details: ", self.stage, len(master_grads), numpy.array([numpy.array(x.size()).prod() for x in master_grads]).sum())
        flat_grad_size = sum(p.numel() for p in master_grads)
        flat_raw = torch.empty(flat_grad_size, device=self.device, dtype=torch.float32)
        
        # 2. combine unflattening and predivision of unscaled 'raw' gradient
        allreduced_views = apex_C.unflatten(flat_raw, master_grads)
        overflow_buf = torch.cuda.IntTensor([0]) # not checking for overflow manually
        amp_C.multi_tensor_scale(65536,
            overflow_buf,
            [master_grads, allreduced_views],
            scaler.loss_scale() / self.data_depth)
        
        # 3. sum gradient across ranks. Because of the predivision, this averages the gradient
        allred_time_start = time.time()
        torch.distributed.all_reduce(flat_raw, group=self.process_group)
        allred_time = time.time() - allred_time_start
        if self.make_logfile:
            self.logfile.write("SYNC! all_reduce {} {} {}\n".format(flat_grad_size,allred_time_start,allred_time))
        
        # 4. combine unscaling and unflattening of allreduced gradient
        amp_C.multi_tensor_scale(65536,
            overflow_buf,
            [allreduced_views, master_grads],
            1./scaler.loss_scale())
            
        # 5. update loss scale
        scaler = _amp_state.loss_scalers[0]

        # all-reduce to sync overflow
        osync_time_start = time.time()
        torch.distributed.all_reduce(overflow_buf, group=self.pipeline_group)
        osync_time = time.time() - osync_time_start
        if self.make_logfile:
            self.logfile.write("overflow sync {} {}\n".format(osync_time_start,osync_time))
        if overflow_buf.item()==0:
            overflow_buf = torch.cuda.IntTensor([0])
        else:
            overflow_buf = torch.cuda.IntTensor([1])
        
        old_overflow_buf = scaler._overflow_buf
        scaler._overflow_buf = overflow_buf
        had_overflow = scaler.update_scale()
        scaler._overflow_buf = old_overflow_buf

        return had_overflow

def scatter(input, batch_size, chunk_size):
    """
    Accepts input dictionary and splits into microbatches
    """
    assert isinstance(input,dict) , "varuna inputs must be given as a dictionary" 
    
    microbatches = []
    num_microbatches = math.ceil(batch_size / chunk_size)
    for k,v in input.items():
        # TODO: what will happen for indivisibilities in uneven data parallelism !!
        # print(dist.get_rank(),k,v.size())
        # special case for GPT-2 attention mask
        if v.size(0) == 1:
            chunked_values = [v for _ in range(num_microbatches)]
        else:
            chunked_values = v.split(chunk_size)
        for i,value in enumerate(chunked_values):
            if len(microbatches) <= i:
                microbatches.append(dict())
            microbatches[i][k]=value
    
    return microbatches


def load_varuna_optimizer(optimizer, my_stage, num_stages, total_num_pstages, parameter_names, common_store, fp16=False):
    stages_per_worker = total_num_pstages // num_stages
    pstages_to_read = range(stages_per_worker * my_stage, stages_per_worker * (my_stage + 1) )
    # reload state
    opt_state = {}
    for i in pstages_to_read:
        state_ = torch.load(os.path.join(common_store,"opt-state-{}".format(i)),map_location='cpu')
        opt_state.update(state_)
    for p in amp.master_params(optimizer):
        name = parameter_names[p]
        if name in opt_state:
            optimizer.state[p] = opt_state[name]
    # reload master params
    if fp16:
        saved_master_params = dict()
        for i in pstages_to_read:
            params_ = torch.load(os.path.join(common_store, "opt-fp32-params-{}".format(i)),map_location="cpu")
            saved_master_params.update(params_)
        for p in amp.master_params(optimizer):
            name = parameter_names[p]
            if name in saved_master_params:
                p.data.copy_(saved_master_params[name].data)<|MERGE_RESOLUTION|>--- conflicted
+++ resolved
@@ -604,20 +604,14 @@
     def set_model_recv_fn(self, recompute = False):
         if recompute:
             ctx, acts = self.recompute_queue.get()
-<<<<<<< HEAD
-=======
             if self.stage > 0:
                 acts = acts.to(self.device)
->>>>>>> bd0970d5
             restore_rng_states(ctx, self.device)
 
         else:
             recv_time_start = time.time()
             acts = self.acts_queue.get() if self.stage > 0 else None
-<<<<<<< HEAD
-=======
             acts = acts.to(self.device) if self.stage > 0 else None
->>>>>>> bd0970d5
             recv_time = time.time() - recv_time_start
             if self.make_logfile:
                 self.logfile.write("{} {} {} {}\n".format("recvacts", 0, recv_time_start, recv_time))
@@ -659,11 +653,8 @@
                 self.logfile.write("{} {} {} {}\n".format(TASK[0], 0, str(task_time_start), str(task_time)))
 
             if grad_mode == False:
-<<<<<<< HEAD
-=======
                 if self.stage > 0:
                     acts = acts.cpu()
->>>>>>> bd0970d5
                 ctx = (rng_states, acts)
                 self.recompute_queue.put(ctx)
             else:
