from typing import TYPE_CHECKING, Any, Iterable, List, Optional, Tuple, Union, cast
import torch
from torch import Tensor, nn
import torch.distributed as dist
from torch.multiprocessing import Process
from queue import Queue
from threading import Thread
import math
from apex import amp
import time
from apex.amp import _amp_state
import amp_C, apex_C

from .partitioned_model import PartitionedModel
import gc
# from hashlib import sha1

import os
import sys
import time

Module = nn.Module

TASK = ["fwd", "rec", "bwd"]

class Varuna(Module):
    """
    model = nn.Sequential(a,b,c,d)
    model = Varuna(model, microbatches/minibatch, list_of_devices)
    for iteration in epoch:
        model(input)   # execute Varuna's pipeline (forward and backward pass)
        optimizer.step()
        optimizer.zero_grad()
    """
    def __init__(self,
                model,
                stage_to_rank_map,
                dummy_inputs,
                batch_size,
                optimizer,
                chunk_size,
                fp16 = False, 
                local_rank=-1,
                device=-1):
        super().__init__()

        self.partitions = len(stage_to_rank_map)
        self.rank = dist.get_rank()
        self.local_rank = local_rank if local_rank != -1 else self.rank
        self.stage_to_rank_map = stage_to_rank_map

        self.stage = -1
        for stage in self.stage_to_rank_map:
            i = 0
            for rank in self.stage_to_rank_map[stage]:
                if rank == self.rank:
                    rank_within_stage = i
                    data_depth = len(self.stage_to_rank_map[stage])
                    self.stage = stage
                    break
                i += 1
        if self.stage == -1:
            raise ValueError("Rank " + str(self.rank) + " not found in stage to rank map!")

        if device == -1:
            device = self.local_rank
        torch.cuda.set_device(device)
        self.device = torch.device("cuda", device)

        self.optimizer = optimizer
        self.fp16 = fp16

        # partition model based on "CutPoint"s using a dry run with dummy inputs (dict)
        self.model = PartitionedModel(model, self.rank, self.local_rank, device, self.stage_to_rank_map, self.fp16)
        self.model.initialize( dummy_inputs, from_cache=True )
        self.partitioned_model = self.model

        # assert(batch_size % data_depth == 0, "Batch size not divisible by data parallel depth!")
        self.batch_size = batch_size // data_depth
        self.micro_batch_size = chunk_size
        self.last_chunk_size = self.batch_size % chunk_size 
        self.init_communication(rank_within_stage)

        self.model.to(self.device)
        self.init_distributed()


        self.config = {
            "stage": self.stage,
            "partitions": self.partitions,
            "fp16": self.fp16,
            "fwd_inp_shape": self.fwd_inp_shape,
            "bwd_grad_shape": self.bwd_grad_shape,
            "receive_rank": self.receive_rank,
            "send_rank": self.send_rank,
            "device": self.device,
            "data_depth": len(self.stage_to_rank_map[self.stage]),
            "dp_process_group": self.process_group, 
            "make_logfile": bool(self.rank == self.stage_to_rank_map[self.stage][-1]),
            "last_chunk_size": self.last_chunk_size,
            "embedding_recv_rank": self.embedding_recv_rank,
            "embedding_send_rank": self.embedding_send_rank
        }

        self.schedule = self.generate_schedule()

    def init_communication(self, rank_within_stage):
        
        self.embedding_recv_rank = None
        self.embedding_send_rank = None
        if self.stage == 0:
            self.embedding_recv_rank = self.stage_to_rank_map[self.partitions-1][rank_within_stage]
        if self.stage == self.partitions - 1:
            self.embedding_send_rank = self.stage_to_rank_map[0][rank_within_stage]

        self.send_rank = None; self.receive_rank = None

        # send ranks
        if self.stage < (self.partitions-1):
            self.send_rank = self.stage_to_rank_map[self.stage + 1][rank_within_stage]

        # receive ranks
        if self.stage > 0:
            self.receive_rank = self.stage_to_rank_map[self.stage - 1][rank_within_stage]

        # set expected shapes of inputs and gradients for each partition
        self.fwd_inp_shape = self.bwd_grad_shape = None
        if self.stage > 0:
            self.fwd_inp_shape = self.model.forward_input_shapes[0]
            self.fwd_inp_shape[0] = self.micro_batch_size
            # print("Varuna fwd inp shape ", self.fwd_inp_shape)
        if self.stage < (self.partitions-1):
            self.bwd_grad_shape = self.model.backward_grad_shapes[0]
            self.bwd_grad_shape[0] = self.micro_batch_size
            # print("Varuna bwd grad shape", self.bwd_grad_shape)

    def init_distributed(self):
        # create same process groups on all ranks
        self.process_group = None
        process_groups = {}
        for stage in range(self.partitions):
            ranks = self.stage_to_rank_map[stage]
            if len(ranks) > 1:
                process_groups[stage] = dist.new_group(ranks=ranks)
            else:
                process_groups[stage] = None

        if process_groups[self.stage] is not None:
            self.partitioned_model = self.model
            self.model = torch.nn.parallel.DistributedDataParallel(self.model, process_group=process_groups[self.stage], device_ids=[self.device], find_unused_parameters=True)    
            self.process_group = process_groups[self.stage]

    def forward(self, inputs):        
        # Divide a mini-batch into micro-batches.
        batches = scatter(inputs, self.micro_batch_size)
        
        # need not pass the first argument if rank!=0
        # avoid dataloader compute in machines other than the first
        # ask the model writer to pass the input batch generating dataloader function to Varuna::__init__
        # and Varuna can take care of input dataloader explicitly
        pipeline = Pipeline(batches, self.model, self.config, self.schedule, self.optimizer)
        loss = pipeline.run()
        return loss
    
    def eval(self):
        self.model.eval()
    
    def train(self):
        self.model.train()

    def zero_grad(self):
        self.model.zero_grad()
    
    def checkpoint(self, cp_dir_name):
        return self.partitioned_model.checkpoint(cp_dir_name)

    def checkpoint_optimizer(self, optimizer, parameter_names, cp_dir_name):
        cp_time = time.time()
        # sd = None

        # one worker from each partition
        if self.rank == self.stage_to_rank_map[self.stage][0]:
            new_state = dict()
            # store state by param names instead of actual parameters
            for key in optimizer.state:
                new_state[parameter_names[key]] = optimizer.state[key]
            torch.save(new_state, os.path.join(cp_dir_name,"opt-state-" + str(self.stage)))
        torch.distributed.barrier()

        # if self.stage == 0 and self.rank == self.stage_to_rank_map[0][0]:
        #     sd = optimizer.state_dict()
        #     new_state = dict()
        #     for key in optimizer.state:
        #         new_state[parameter_names[key]] = optimizer.state[key]
        #     for stage in range(1,self.partitions):
        #         state_filename = os.path.join(cp_dir_name,"opt-state-" + str(stage))
        #         state_ = torch.load(state_filename)
        #         new_state.update(state_)
        #         os.remove(state_filename)
        #     sd["state"] = new_state
        #     # torch.save(sd, os.path.join(cp_dir_name,"opt-state"))
        # torch.distributed.barrier()
        cp_time = time.time() - cp_time
        print("Opt ckpt time", cp_time)
        # return sd

    def to(self, device):
        self.model.to(device)
    
    def generate_schedule(self):
        chunks = math.ceil(self.batch_size / self.micro_batch_size)
        print(chunks,"chunks")
        c_schedule = os.popen(os.path.join(os.path.dirname(os.path.abspath(__file__)),'genschedule ')+str(self.partitions)+' '+str(chunks)+' '+str(self.stage)).read()
        schedule = list()
        steps = c_schedule.split(';')
        steps = steps[:-1]
        for step in steps:
            task = step.split(',')
            schedule.append((int(task[0]), int(task[1])))
        
        return schedule
                

def save_rng_states(device):
    """capture current CPU, GPU random number generator states to reuse while recomputing activations
    in order to ensure Referential Transparency
    """
    cpu_rng_state = torch.get_rng_state()

    gpu_rng_states: Optional[ByteTensor]
    # gpu_rng_states = torch.cuda.get_rng_state_all() 
    gpu_rng_states = torch.cuda.get_rng_state(device)
    return (cpu_rng_state, gpu_rng_states)

def restore_rng_states(rng_states, device):
    cpu_rng_state, gpu_rng_states = rng_states
    torch.set_rng_state(cpu_rng_state)
    # torch.cuda.set_rng_state_all(gpu_rng_states)        # todo: verify correctness;   batchNorm, dropouts, convlayers?
    torch.cuda.set_rng_state(gpu_rng_states, device)


class Pipeline:
    """ Pipeline parallelism for Varuna """

    def __init__(self, batches, model, config, schedule, optimizer):
        self.batches = batches
        self.partitions = config["partitions"]
        self.stage = config["stage"]
        self.data_depth = config["data_depth"]
        self.data_parallel = bool(self.data_depth > 1)
        self.process_group = config["dp_process_group"]

        self.model = model
        self.partitioned_model = self.model.module if self.data_parallel else self.model
        self.device = config["device"]
        self.schedule = schedule
        self.fp16 = config["fp16"]

        self.fwd_inp_shape = config["fwd_inp_shape"]
        self.bwd_grad_shape = config["bwd_grad_shape"]


        self.make_logfile = config["make_logfile"]
        if self.make_logfile:
            microBS = self.fwd_inp_shape[0] if self.bwd_grad_shape is None else self.bwd_grad_shape[0]
            logfilename = "varuna_logs-mBS" + str(microBS) + "-stage" + str(self.stage) + "of" + str(self.partitions)
            self.logfile = open(logfilename,"a")
        # print(self.schedule)

        # print(self.model)
        # if (self.world_size>1):
        #     if (self.stage == 0):
        #         # print('fp16 module = ', self.model)
        #         dist.send(self.model.module.bert.embeddings.word_embeddings.weight.cpu(), self.world_size-1)
        #     elif (self.stage == self.world_size-1):
        #         encoder_weights = torch.FloatTensor(self.model.module.cls.predictions.decoder.weight.size()).half()
        #         dist.recv(encoder_weights, 0)
        #         # mask = torch.ones(encoder_weights.size()).byte().to(self.device)
        #         # self.model.module.model.cls.predictions.decoder.weight = self.model.module.model.cls.predictions.decoder.weight.masked_scatter(mask, encoder_weights.to(self.device))
        #         self.model.module.cls.predictions.decoder.weight = torch.nn.Parameter(encoder_weights.to(self.device))

        baseModule = self.model.module if not self.data_parallel else self.model.module.module

        if self.partitions > 1:
            if self.stage == self.partitions - 1:
                embed_comm_start = time.time()
                dist.send(baseModule.cls.predictions.decoder.weight.cpu(), config["embedding_send_rank"])
                embed_comm_time = time.time() - embed_comm_start
                if self.make_logfile:
                    self.logfile.write("{} {} {} {}\n".format("embedcomm", 0, embed_comm_start, embed_comm_time))
            elif self.stage == 0:
                embed_comm_start = time.time()
                decoder_weights = torch.FloatTensor(baseModule.bert.embeddings.word_embeddings.weight.size())
                if self.fp16:
                    decoder_weights = decoder_weights.half()
                dist.recv(decoder_weights, config["embedding_recv_rank"])
                baseModule.bert.embeddings.word_embeddings.weight = torch.nn.Parameter(decoder_weights.to(self.device))
                embed_comm_time = time.time() - embed_comm_start
                if self.make_logfile:
                    self.logfile.write("{} {} {} {}\n".format("embedcomm", 0, embed_comm_start, embed_comm_time))


        self.receive_rank = config["receive_rank"]
        self.send_rank = config["send_rank"]

        self.last_chunk_size = config["last_chunk_size"]

        self.optimizer = optimizer
        self.fp16 = config["fp16"]

        self.grads_send_queue = Queue()
        self.acts_send_queue = Queue()
        self.spawn_send_workers()

        self.acts_queue = Queue()       # activation at the boundary, rename as input_acts
        self.grads_queue = Queue()
        self.recompute_queue = Queue()

        self.acts_receive_thread = None
        self.grads_receive_thread = None
        self.acts_send_thread = None
        self.grads_send_thread = None

        # stores output of recompute(/forward) pass to be used by backward()
        self.loss = None
        self.average_loss = 0

    def spawn_receive_workers(self):
        if self.stage > 0:
            self.acts_receive_thread = Thread(target=self.acts_receiver, args=())
            self.acts_receive_thread.daemon=True
            self.acts_receive_thread.start()

        if self.stage < self.partitions-1:
            self.grads_receive_thread = Thread(target=self.grads_receiver, args=())
            self.grads_receive_thread.daemon=True
            self.grads_receive_thread.start()
    
    def spawn_send_workers(self):
        if self.stage < self.partitions-1:
            self.acts_send_thread = Thread(target=self.acts_sender, args=())
            self.acts_send_thread.daemon=True
            self.acts_send_thread.start()

        if self.stage > 0:
            self.grads_send_thread = Thread(target=self.grads_sender, args=())
            self.grads_send_thread.daemon=True
            self.grads_send_thread.start() 
    
    # def handle_wait(self, handles, count):
    #     while count>0:
    #         handle = handles.get()
    #         handle.wait()
    #         count -= 1
    
    def acts_receiver(self):
        chunks = len(self.batches)
        dtype = torch.float16 if self.fp16 else torch.float32
        recv_handles = Queue()

        for task,index in self.schedule:
            if task == 0:
                fwd_inp_shape = self.fwd_inp_shape
                if index == (chunks-1) and self.last_chunk_size > 0:
                    fwd_inp_shape = list(self.fwd_inp_shape)
                    fwd_inp_shape[0] = self.last_chunk_size
                acts_tensor = torch.ones(fwd_inp_shape, dtype=dtype)
                # print("stage", self.stage, "expecting acts of shape", fwd_inp_shape)
                handle = dist.irecv(acts_tensor, src=self.receive_rank)
                recv_handles.put((handle, acts_tensor))
                if recv_handles.qsize()>10:
                    handle, tensor = recv_handles.get()
                    handle.wait()
                    self.acts_queue.put(tensor.to(self.device))
        while not recv_handles.empty():
            handle, tensor = recv_handles.get()
            handle.wait()
            self.acts_queue.put(tensor.to(self.device))
        del acts_tensor
    
    def grads_receiver(self):
        chunks = len(self.batches)
        dtype = torch.float16 if self.fp16 else torch.float32
        recv_handles = Queue()

        for task,index in self.schedule:
            if task == 2:
                bwd_grad_shape = self.bwd_grad_shape
                if index == (chunks-1) and self.last_chunk_size > 0:
                    bwd_grad_shape = list(self.bwd_grad_shape)
                    bwd_grad_shape[0] = self.last_chunk_size
                grads_tensor = torch.ones(bwd_grad_shape, dtype=dtype)
                # print("stage", self.stage, "expecting grads of shape", bwd_grad_shape)
                handle = dist.irecv(grads_tensor, src=self.send_rank)
                recv_handles.put((handle, grads_tensor))
                if recv_handles.qsize()>10:
                    handle, tensor = recv_handles.get()
                    handle.wait()
                    self.grads_queue.put(tensor.to(self.device))
        while not recv_handles.empty():
            handle, tensor = recv_handles.get()
            handle.wait()
            self.grads_queue.put(tensor.to(self.device))
        del grads_tensor

    def acts_sender(self):
        count = 0
        for task,index in self.schedule:
            if task == 0:
                count += 1
        # count = len(self.batches)   # worsens performance if used instead of for loop. Why?

        send_handles = Queue()

        # wait_handler = Thread(target=self.handle_wait, args=(send_handles, count))
        # wait_handler.daemon=True
        # wait_handler.start()
        
        while count > 0:
            output_acts = self.acts_send_queue.get()
            # print("stage", self.stage, "sending acts of shape", output_acts.size())
            handle = dist.isend(output_acts.cpu(), dst=self.send_rank)
            send_handles.put(handle)
            if send_handles.qsize()>10:
                handle = send_handles.get()
                handle.wait()
            count -= 1
        while not send_handles.empty():
            handle = send_handles.get()
            handle.wait()
        # wait_handler.join()

    def grads_sender(self):
        count = 0
        for task,index in self.schedule:
            if task == 2:
                count += 1
        # count = len(self.batches)   # worsens performance if used instead of for loop. Why?
        
        send_handles = Queue()

        # wait_handler = Thread(target=self.handle_wait, args=(send_handles, count))
        # wait_handler.daemon=True
        # wait_handler.start()

        while count > 0:
            input_grads = self.grads_send_queue.get()
            # print("stage", self.stage, "sending grads of shape", input_grads.size())
            handle = dist.isend(input_grads.cpu(), dst=self.receive_rank)
            send_handles.put(handle)
            if send_handles.qsize()>10:
                handle = send_handles.get()
                handle.wait()
            count -= 1
        while not send_handles.empty():
            handle = send_handles.get()
            handle.wait()
        # wait_handler.join()
        
    # tells the model where to send acts and gradients
    def set_model_send_fn(self, recompute = False):
        def send(tensor, grads = False):
            if grads:
                self.grads_send_queue.put(tensor)
            else:
                if not recompute:
                    self.acts_send_queue.put(tensor)
        
        self.partitioned_model.set_send_fn(send)

    # tells the model how to receive acts and gradients
    def set_model_recv_fn(self, recompute = False):
        if recompute:
            ctx, acts = self.recompute_queue.get()
            restore_rng_states(ctx, self.device)

            # cpu_rng_state = torch.get_rng_state()
            # gpu_rng_states: Optional[ByteTensor]
            # gpu_rng_states = torch.cuda.get_rng_state(self.device)
            # print('recompute: srngs: cpu = ', sha1(cpu_rng_state.cpu().numpy()).hexdigest(), '  gpu = ', sha1(gpu_rng_states.cpu().numpy()).hexdigest())
        else:
            recv_time_start = time.time()
            acts = self.acts_queue.get() if self.stage > 0 else None
            recv_time = time.time() - recv_time_start
            if self.make_logfile:
                self.logfile.write("{} {} {} {}\n".format("recvacts", 0, recv_time_start, recv_time))

        def recv(grads = False):
            if grads:
                recv_time_start = time.time()
                g = self.grads_queue.get()
                recv_time = time.time() - recv_time_start
                if self.make_logfile:   
                    self.logfile.write("{} {} {} {}\n".format("recvgrads", 0, recv_time_start, recv_time))
                return g
            else:
                return acts
        
        self.partitioned_model.set_recv_fn(recv)
        # because there's no peek/front method for these queues
        return acts

    def worker(self, task, grad_mode, inputs_as_dict, lastub):
        """ Main body of worker loop """

        if task == 0:       
            torch.set_grad_enabled(grad_mode)

            rng_states=None
            if grad_mode == False:
                # if these acts are going to be recomputed
                rng_states = save_rng_states(self.device)

            self.set_model_send_fn(recompute = False)
            acts = self.set_model_recv_fn(recompute = False)
            task_time_start = time.time()
            output = self.model(**inputs_as_dict)
            if self.make_logfile:
                torch.cuda.synchronize(self.device)
            task_time = time.time() - task_time_start
            if self.make_logfile:
                self.logfile.write("{} {} {} {}\n".format(TASK[0], 0, str(task_time_start), str(task_time)))

            if grad_mode == False:
                ctx = (rng_states, acts)
                self.recompute_queue.put(ctx)
            else:
                # save loss and input activations for the backward pass to use
                self.loss = output[0] if isinstance(output,tuple) else output
            # print(self.stage, 'forward done')

            
        elif task == 1:
            torch.set_grad_enabled(True)
            self.set_model_send_fn(recompute = True)
            self.set_model_recv_fn(recompute = True)
            task_time_start = time.time()
            output = self.model(**inputs_as_dict)
            if self.make_logfile:
                torch.cuda.synchronize(self.device)
            task_time = time.time() - task_time_start
            if self.make_logfile:
               self.logfile.write("{} {} {} {}\n".format(TASK[1], 0, str(task_time_start), str(task_time)))

            self.loss = output[0] if isinstance(output,tuple) else output
        
        else:
            if self.stage != self.partitions-1:
                grads = torch.ones(self.loss.size(), dtype = torch.float32).to(self.device)
                if self.fp16:
                    task_time_start = time.time()
                    with amp.scale_loss(self.loss, self.optimizer, delay_overflow_check=False, last_microbatch=lastub, last_partition=False) as scaled_loss:
                        scaled_loss.backward(grads)
<<<<<<< HEAD
                    if self.make_logfile:
                        torch.cuda.synchronize(self.device)
                    task_time = time.time() - task_time_start
                    if self.make_logfile:
                        self.logfile.write("{} {} {} {}\n".format(TASK[2], 0, str(task_time_start), str(task_time)))
=======
                    # self.optimizer.backward(self.loss, grads=grads)
                    # self.loss.backward(grads)
>>>>>>> a5b446f8
                else:
                    self.loss.backward(grads)

            else:
                chunks = len(self.batches)
                self.loss = self.loss/chunks
                self.average_loss += self.loss.item()

                if self.fp16:
<<<<<<< HEAD
                    task_time_start = time.time()
                    with amp.scale_loss(self.loss, self.optimizer, delay_overflow_check=False, last_microbatch=lastub) as scaled_loss:
=======
                    with amp.scale_loss(self.loss, self.optimizer, delay_overflow_check=False, last_microbatch=lastub, last_partition=True) as scaled_loss:
>>>>>>> a5b446f8
                        scaled_loss.backward()
                        # if lastub:
                        #     for p in self.optimizer.state:
                        #         assert p.grad is None,"why is the optimizer getting grads"
                    if self.make_logfile:
                        torch.cuda.synchronize(self.device)
                    task_time = time.time() - task_time_start
                    if self.make_logfile:
                        self.logfile.write("{} {} {} {}\n".format(TASK[2], 0, str(task_time_start), str(task_time)))

                    # self.optimizer.backward(self.loss)
                else:
                    self.loss.backward()

            # print(self.stage, 'backward done')
            del self.loss
            self.loss = None
        
    def run(self):
        self.spawn_receive_workers()

<<<<<<< HEAD
        batchstart = time.time()
=======
        # '''
>>>>>>> a5b446f8
        for index, task in enumerate(self.schedule):
            grad_mode = False
            if task[0] == 0:
                if self.schedule[index+1][0] == 2:      
                    # if next task in schedule is backward  -- no recomputation
                    grad_mode=True

            # For data parallel, sync only when doing last microbatch fwd/bwd
            # and for fp16, directly just all reduce optimizer master param grads
<<<<<<< HEAD
            # task_time_start = time.time()
=======
            task_time = time.time()
>>>>>>> a5b446f8
            if self.data_parallel and (task[1] < (len(self.batches) - 1) or  self.fp16):
                with self.model.no_sync():
                    self.worker(task[0], grad_mode, self.batches[task[1]], task[1]==len(self.batches)-1)
            else:
                self.worker(task[0], grad_mode, self.batches[task[1]], task[1]==len(self.batches)-1)
                if self.make_logfile:
                    self.logfile.write("SYNC! ")

            # task_time = time.time() - task_time_start
            
<<<<<<< HEAD
            # if self.make_logfile:
            #     self.logfile.write("{} {} {} {}\n".format(TASK[task[0]],task[1], str(task_time_start), str(task_time)))
        
=======
            if self.make_logfile:
                self.logfile.write("{} {} {}\n".format(TASK[task[0]],task[1], str(task_time)))
        # '''

>>>>>>> a5b446f8
        if self.fp16 and self.data_parallel:
            self.all_reduce_opt_grads()

        batchtime = time.time()-batchstart
        if self.make_logfile:
            self.logfile.write("\n\nBATCH END {} {}\n\n".format(batchstart, batchtime))
            self.logfile.close()        
        if self.acts_receive_thread is not None:
            self.acts_receive_thread.join()
        if self.grads_receive_thread is not None:
            self.grads_receive_thread.join()

        if self.acts_send_thread is not None:
            self.acts_send_thread.join()
        if self.grads_send_thread is not None:
            self.grads_send_thread.join()

        # return loss
        return self.average_loss

    def all_reduce_opt_grads(self):
        # 1. allocate an uninitialized buffer for flattened gradient
        scaler = _amp_state.loss_scalers[0]
        master_grads = [p.grad for p in amp.master_params(self.optimizer) if p.grad is not None]
        flat_grad_size = sum(p.numel() for p in master_grads)
        flat_raw = torch.empty(flat_grad_size, device=self.device, dtype=torch.float32)
        # 2. combine unflattening and predivision of unscaled 'raw' gradient
        allreduced_views = apex_C.unflatten(flat_raw, master_grads)
        overflow_buf = torch.cuda.IntTensor([0]) # not checking for overflow manually
        amp_C.multi_tensor_scale(65536,
            overflow_buf,
            [master_grads, allreduced_views],
            scaler.loss_scale() / self.data_depth)
        # 3. sum gradient across ranks. Because of the predivision, this averages the gradient
        allred_time_start = time.time()
        torch.distributed.all_reduce(flat_raw, group=self.process_group)
        torch.cuda.synchronize()
        allred_time = time.time() - allred_time_start
        if self.make_logfile:
            self.logfile.write("SYNC! all_reduce {} {} {}\n".format(flat_grad_size,allred_time_start,allred_time))
        # 4. combine unscaling and unflattening of allreduced gradient
        amp_C.multi_tensor_scale(65536,
            overflow_buf,
            [allreduced_views, master_grads],
            1./scaler.loss_scale())

def scatter(input, chunk_size):
    """
    Accepts input dictionary and splits into microbatches
    """
    # assert(isinstance(inputs,dict) , "varuna inputs must be given as a dictionary")
    
    microbatches = []
    for k,v in input.items():
        # TODO: what will happen for indivisibilities in uneven data parallelism !!
        chunked_values = v.split(chunk_size)
        for i,value in enumerate(chunked_values):
            if len(microbatches) <= i:
                microbatches.append(dict())
            microbatches[i][k]=value
    
    return microbatches

<|MERGE_RESOLUTION|>--- conflicted
+++ resolved
@@ -551,16 +551,11 @@
                     task_time_start = time.time()
                     with amp.scale_loss(self.loss, self.optimizer, delay_overflow_check=False, last_microbatch=lastub, last_partition=False) as scaled_loss:
                         scaled_loss.backward(grads)
-<<<<<<< HEAD
                     if self.make_logfile:
                         torch.cuda.synchronize(self.device)
                     task_time = time.time() - task_time_start
                     if self.make_logfile:
                         self.logfile.write("{} {} {} {}\n".format(TASK[2], 0, str(task_time_start), str(task_time)))
-=======
-                    # self.optimizer.backward(self.loss, grads=grads)
-                    # self.loss.backward(grads)
->>>>>>> a5b446f8
                 else:
                     self.loss.backward(grads)
 
@@ -570,12 +565,8 @@
                 self.average_loss += self.loss.item()
 
                 if self.fp16:
-<<<<<<< HEAD
                     task_time_start = time.time()
                     with amp.scale_loss(self.loss, self.optimizer, delay_overflow_check=False, last_microbatch=lastub) as scaled_loss:
-=======
-                    with amp.scale_loss(self.loss, self.optimizer, delay_overflow_check=False, last_microbatch=lastub, last_partition=True) as scaled_loss:
->>>>>>> a5b446f8
                         scaled_loss.backward()
                         # if lastub:
                         #     for p in self.optimizer.state:
@@ -597,11 +588,7 @@
     def run(self):
         self.spawn_receive_workers()
 
-<<<<<<< HEAD
         batchstart = time.time()
-=======
-        # '''
->>>>>>> a5b446f8
         for index, task in enumerate(self.schedule):
             grad_mode = False
             if task[0] == 0:
@@ -611,11 +598,7 @@
 
             # For data parallel, sync only when doing last microbatch fwd/bwd
             # and for fp16, directly just all reduce optimizer master param grads
-<<<<<<< HEAD
             # task_time_start = time.time()
-=======
-            task_time = time.time()
->>>>>>> a5b446f8
             if self.data_parallel and (task[1] < (len(self.batches) - 1) or  self.fp16):
                 with self.model.no_sync():
                     self.worker(task[0], grad_mode, self.batches[task[1]], task[1]==len(self.batches)-1)
@@ -626,16 +609,9 @@
 
             # task_time = time.time() - task_time_start
             
-<<<<<<< HEAD
             # if self.make_logfile:
             #     self.logfile.write("{} {} {} {}\n".format(TASK[task[0]],task[1], str(task_time_start), str(task_time)))
         
-=======
-            if self.make_logfile:
-                self.logfile.write("{} {} {}\n".format(TASK[task[0]],task[1], str(task_time)))
-        # '''
-
->>>>>>> a5b446f8
         if self.fp16 and self.data_parallel:
             self.all_reduce_opt_grads()
 
