--- conflicted
+++ resolved
@@ -234,7 +234,6 @@
         raise RuntimeError("Varuna uses the 'step' function for both fwd/bwd together,\
                              or the 'evaluate' function for evaluation.")
 
-<<<<<<< HEAD
     def step(self, inputs, clip_grad_max_norm=None):
         r""" Perform a single training step. Executes forward and backward passes for 
         the global batch. This function must be called by all distributed workers in the training loop.
@@ -256,13 +255,6 @@
 
         # if self.fp16:
         assert self.optimizer is not None, "You must set the optimizer using set_optimizer()"        
-=======
-    def step(self, inputs):
-        assert isinstance(inputs, dict), "Varuna inputs should be a dictionary!"
-
-        if self.fp16:
-            assert self.optimizer is not None, "For fp16, you must set the optimizer using set_optimizer()"        
->>>>>>> b26a5033
         
         # Divide a mini-batch into micro-batches.
         batches = utils.scatter(inputs, int(self.batch_size),self.micro_batch_size)
@@ -307,7 +299,6 @@
         loss_scale = scaler.loss_scale()
         return loss_scale    
 
-<<<<<<< HEAD
     def evaluate(self, inputs):
         r"""Evaluate the model on the given inputs. Returns loss.
             
@@ -315,9 +306,6 @@
                 inputs (dict): Model inputs as dictionary. The number of examples
                 for these inputs should be the same as the batch_size defined for training.
         """
-=======
-    def evaluate(self, inputs, batch_size=None):
->>>>>>> b26a5033
         assert isinstance(inputs, dict), "input must be a dictionary!"
 
         if batch_size is None:
