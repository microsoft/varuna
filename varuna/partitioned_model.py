import torch
import torch.distributed as dist
from torch.nn import Module

import os
import time
import pickle

from collections import OrderedDict 

blob_store_folder = "~/myblobcontainer"

cp_partition_prefix = "cp-partition"


class CutPoint(Module):
    def __init__(self):
        super(CutPoint, self).__init__()
        # start with 1 and end before last stage (total num_stages - 1 )
        self.cp_index = -1
        self.cp_func = None
        
        self.set_ret_val_func = None
        self.device = None
        self.send_fn = self.recv_fn = None
        self.stage = -1
        self.fp16 = False
<<<<<<< HEAD
        # self.logfile = None
=======

>>>>>>> 966340ff

    def forward(self, *inputs, **kwargs):
        # not set by ModelParallel, pass through as is
        if self.cp_func is None:
            return inputs[0]

        if len(inputs) < 0 or (len(inputs) == 1 and inputs[0] is None):
            dtype = torch.float16 if self.fp16 else torch.float32
            inputs = (torch.tensor([-1.0],requires_grad = True, dtype=dtype).to(self.device),)

        if isinstance(self.cp_func, torch.autograd.Function):
            out = self.cp_func.apply(*inputs, **kwargs)            
            if self.cp_index == (self.stage + 1):
                self.set_ret_val_func(out) 
            return out
        
        return self.cp_func(*inputs, **kwargs)

    def set_cp_func(self):
        
        is_in_next_stage = self.cp_index == self.stage
        is_in_prev_stage = self.cp_index == (self.stage + 1)

        class CutpointFunction(torch.autograd.Function):

            @staticmethod
            def forward(ctx, i):
                # recieve activations
                if is_in_next_stage and self.recv_fn is not None:
                    # recv_time = time.time()
                    i = self.recv_fn()
                    # recv_time = time.time() - recv_time
                # send activations
                elif is_in_prev_stage:
                    self.send_fn(i)
                return i

            @staticmethod
            def backward(ctx, grad_output):
                # receive gradients.
                if is_in_prev_stage and self.recv_fn is not None:
                    # recv_time = time.time()
                    grad_output = self.recv_fn(grads = True)
                    # recv_time = time.time() - recv_time
                    # self.logfile.write("rcv grads " + str(recv_time) + "\n")
                # send gradients
                elif is_in_next_stage:
                    self.send_fn(grad_output, grads = True)
                return grad_output
        
        c = CutpointFunction()
        self.cp_func = c


class PartitionedModel(Module):

    def __init__(self, module, rank, local_rank, device, stage_to_rank_map, fp16):
        super(PartitionedModel, self).__init__()
        self.module = module
        self.num_stages = len(stage_to_rank_map)
        self.stage_to_rank_map = stage_to_rank_map
        self.rank = rank
        self.local_rank = local_rank
        self.fp16 = fp16
        
        torch.cuda.set_device(device)
        self.device = torch.device("cuda", device)

        self.ret_val = None
        self.pre_cp = None
        self.post_cp = None

        self.stage = -1
        for stage in self.stage_to_rank_map:
            if self.rank in self.stage_to_rank_map[stage]:
                self.stage = stage
                break
        else:
            raise ValueError("Rank " + self.rank + " not found in stage to rank map!")

        # self.logfile = open("wait_logs" + str(self.rank),"w")

    def initialize(self, dummy_inputs, from_cache=False):
        # print("Initializing partitioned model!")
        start = time.time()
        self.dry_run(dummy_inputs, from_cache)
        print("dry run time", time.time() - start)
        self.prep_cutpoints()
        self.remove_unused_parameters()
        self.model_pruned = True


    def dry_run(self, dummy_inputs, from_cache):
        # """ executes the forward pass of the module on dummy inputs. Sets the order in which modules are used and the total number of cutpoints declared. """
        self.ordered_modules = OrderedDict()
        self.input_shapes = {}
        self.num_cutpoints = 0

        if self.local_rank == 0 and not (from_cache and os.path.exists("_tmp_ord_mod") and os.path.exists("_tmp_inp_shapes")):
            # store input shapes for each module (or atleast each cp)
            print("Initializing partitioned model!")

            def get_hook(name):
                def add_module_hook(module, inputs, _output):
                    self.ordered_modules[name] = module
                    if isinstance(module, CutPoint):
                        # if len(inputs) > 1: error
                        self.input_shapes[name] = [list(inputs[0].size())]
                return add_module_hook

            modules = self.module.named_modules()
            hooks = []

            for name, module in modules:
                if name == "":
                    continue
                hooks.append( module.register_forward_hook(get_hook(name)))
                if isinstance(module, CutPoint):
                    self.num_cutpoints += 1
            
            self.module(**dummy_inputs)

            for h in hooks:
                h.remove()

            # actually just need the order as a list of names
            with open("_tmp_ord_mod",'wb') as f:
                pickle.dump(list(self.ordered_modules.keys()),f)
            with open("_tmp_inp_shapes",'wb') as f:
                pickle.dump(self.input_shapes,f)
            dist.barrier()

        else:
            dist.barrier() 
            with open("_tmp_ord_mod",'rb') as f:
                ordered_modules = pickle.load(f)

            for n in ordered_modules:
                path = n.split(".")
                modules = self.module._modules
                for i in range(len(path) - 1):
                    modules = modules[path[i]]._modules
                self.ordered_modules[n] = modules[path[-1]]

            with open("_tmp_inp_shapes",'rb') as f:
                self.input_shapes = pickle.load(f)
            self.num_cutpoints = len(self.input_shapes)
    
# """ setting actual cutpoint functions for comunication. """
    def prep_cutpoints(self):

        def attach_meta(cutpoint, index):
            cutpoint.cp_index = index
            cutpoint.num_stages = self.num_stages
            cutpoint.set_ret_val_func = self.set_ret_val
            cutpoint.stage = self.stage
            cutpoint.device = self.device
            cutpoint.fp16 = self.fp16
<<<<<<< HEAD
            # cutpoint.logfile = self.logfile
=======
>>>>>>> 966340ff
            cutpoint.set_cp_func()

        self.cuts_per_stage = (self.num_cutpoints + 1) // self.num_stages

        modules = self.ordered_modules
        index = 1
        assigned_index = 1

        self.forward_input_shapes = []
        self.backward_grad_shapes = []

        for name in modules:
            module = modules[name]
            if name == "":
                continue
            if isinstance(module, CutPoint):
                if (index % self.cuts_per_stage == 0):
                    # pre cp
                    if assigned_index == self.stage:
                        self.forward_input_shapes = self.input_shapes[name]
                        self.pre_cp = module
                    # post cp
                    if assigned_index == self.stage + 1:
                        self.backward_grad_shapes = self.input_shapes[name]
                        self.post_cp = module
                    attach_meta(module, assigned_index)
                    assigned_index += 1  
                index += 1
            # found all relevant cutpoints, break
            if assigned_index == self.num_stages:
                break
        
# """ remove unused modules to save memory. """
    def remove_unused_parameters(self):

        pre_cp_index = self.stage
        post_cp_index = self.stage + 1

        is_used = {}
        used_modules = []
        add_flag = (self.stage == 0)
        
        modules = self.ordered_modules

        for name in modules:
            module = modules[name]
            if name == "":
                continue
            if isinstance(module, CutPoint):
                if (module.cp_index == pre_cp_index or module.cp_index == post_cp_index): 
                    add_flag = not add_flag
            else:
                if add_flag:
                    used_modules.append(name)
                is_used[name] = add_flag

        # any module that is used or has children that are used are needed
        for u in used_modules:
            path = u.split(".")
            key = path[0]
            for i in range(1,len(path)):
                is_used[key] = True
                key = key + "." + path[i]

        for m in is_used:
            if not is_used[m]:
                path = m.split(".")
                modules = self.module._modules
                for i in range(len(path) - 1):
                    modules = modules[path[i]]._modules
                modules[path[-1]] = None
                modules[path[-1]] = PassThroughModule()
                self.ordered_modules[m] = None

        self.model_pruned = True

    """For each partition/stage, the first rank in that stage saves state_dict 
    of the cutpoints used by that stage to a common store. So checkpoint is sharded 
    along cutpoints (as many checkpoint files as cutpoints)"""
    def checkpoint(self, checkpoint_dir = "model-checkpoint"):
        # only 1 rank per stage for data ||
        if self.rank != self.stage_to_rank_map[self.stage][0]:
            return
        
        # we only want to checkpoint leaf modules (For ex. bert.embedding.weight and not bert.embeddings)
        leaf_modules = {}
        non_leaf_modules = {}

        # this assumes that a non-leaf module is added after all it's descendants to the order (which is true so far)
        for m in self.ordered_modules:
            if (m not in leaf_modules) and (m not in non_leaf_modules):
                leaf_modules[m] = True
                # mark all ancestors as non-leaf
                path = m.split(".")
                key = path[0]
                for i in range(1,len(path)):
                    non_leaf_modules[key] = True
                    key = key + "." + path[i]

        modules = list(leaf_modules.keys())

        stage_index = 0
        state_dict = {}
        cp_count = 0

        for name in modules:
            module = self.ordered_modules[name]
            if name == "" or module is None:
                continue
            if isinstance(module, CutPoint):
                if len(state_dict.keys()) > 0:
                    torch.save(state_dict, os.path.join(checkpoint_dir, "cp-pstage-{}".format(str(stage_index))))
                    cp_count += 1
                if cp_count >= self.cuts_per_stage:
                    break
                stage_index += 1
                state_dict = {}
            else:
                module_state_dict = module.state_dict()
                module_state_dict_ = OrderedDict()
                for key, val in module_state_dict.items():
                    module_state_dict_[name + "." + key] = val
                state_dict.update(module_state_dict_)

        # last cutpoint
        if len(state_dict.keys()) > 0 and (cp_count < self.cuts_per_stage):
            torch.save(state_dict, os.path.join(checkpoint_dir, "cp-pstage-{}".format(str(stage_index))))

        print("checkpointed!!")

    def set_ret_val(self, val):
        self.ret_val = val

    def set_send_fn(self, send_fn):
        if self.pre_cp is not None:
            self.pre_cp.send_fn = send_fn
        if self.post_cp is not None:
            self.post_cp.send_fn = send_fn

    def set_recv_fn(self, recv_fn):
        if self.pre_cp is not None:
            self.pre_cp.recv_fn = recv_fn
        if self.post_cp is not None:
            self.post_cp.recv_fn = recv_fn

    def forward(self, *inputs, **kwargs):
        # if not self.model_pruned:
            # raise Error
    
        try:
            calc_val = self.module(*inputs, **kwargs)
            ret_val = self.ret_val if self.ret_val is not None else calc_val
        except Exception as e:
            if self.ret_val is None:
                raise e
            ret_val = self.ret_val
        # self.logfile.flush()
        self.ret_val = None
        return ret_val 


class PassThroughModule(Module):

    def __init__(self):
        super(PassThroughModule, self).__init__()

    def forward(self,*args,**kwargs):
        return None


def load_varuna_checkpoint(my_stage, num_stages, total_num_pstages, common_store):
    state_dict = {}
    stages_per_worker = total_num_pstages // num_stages
    pstages_to_read = range(stages_per_worker * my_stage, stages_per_worker * (my_stage + 1) )
    print(dist.get_rank(),"rank with stage", my_stage, "reads", pstages_to_read)
    for i in pstages_to_read:
        state_dict_ = torch.load(os.path.join(common_store, "cp-pstage-{}".format(i)),map_location="cpu")
        state_dict.update(state_dict_)
    return state_dict<|MERGE_RESOLUTION|>--- conflicted
+++ resolved
@@ -25,11 +25,6 @@
         self.send_fn = self.recv_fn = None
         self.stage = -1
         self.fp16 = False
-<<<<<<< HEAD
-        # self.logfile = None
-=======
-
->>>>>>> 966340ff
 
     def forward(self, *inputs, **kwargs):
         # not set by ModelParallel, pass through as is
@@ -188,10 +183,6 @@
             cutpoint.stage = self.stage
             cutpoint.device = self.device
             cutpoint.fp16 = self.fp16
-<<<<<<< HEAD
-            # cutpoint.logfile = self.logfile
-=======
->>>>>>> 966340ff
             cutpoint.set_cp_func()
 
         self.cuts_per_stage = (self.num_cutpoints + 1) // self.num_stages
