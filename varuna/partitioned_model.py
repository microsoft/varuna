--- conflicted
+++ resolved
@@ -353,27 +353,15 @@
 
         # last cutpoint
         if len(state_dict.keys()) > 0 and (cp_count < self.cuts_per_stage):
-<<<<<<< HEAD
             state_dict["lm_head_weight"] = self.module.lm_head_weight
             torch.save(state_dict, os.path.join(checkpoint_dir, "cp-pstage-{}".format(str(stage_index))))
             for p in temp_param_names:
                 param_name_to_pstage[p] = stage_index
             # param_name_to_pstage["cls.predictions.bias"] = 23
-=======
-            state_dict["cls.predictions.bias"] = self.module.cls.predictions.bias
-            torch.save(state_dict, os.path.join(checkpoint_dir, "cp-pstage-{}".format(str(stage_index))))
-            for p in temp_param_names:
-                param_name_to_pstage[p] = stage_index
-            param_name_to_pstage["cls.predictions.bias"] = 23
->>>>>>> 8990ff38
             
         print("checkpointed!!")
         return param_name_to_pstage
         
-<<<<<<< HEAD
-
-=======
->>>>>>> 8990ff38
     def set_ret_val(self, val):
         self.ret_val = val
 
