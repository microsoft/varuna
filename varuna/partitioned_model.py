import torch
import torch.distributed as dist
from torch.nn import Module

import os
import time
import pickle

from collections import OrderedDict 

class CutPoint(Module):
    def __init__(self):
        super(CutPoint, self).__init__()
        # start with 1 and end before last stage (total num_stages - 1 )
        self.cp_index = -1
        self.cp_func = None
        
        self.set_ret_val_func = None
        self.device = None
        self.send_fn = self.recv_fn = None
        self.stage = -1
        self.fp16 = False
<<<<<<< HEAD
        self.pruning = True
=======
        self.pruning = False
    
    def set_pruning(self, boolean):
        self.pruning = boolean
>>>>>>> fba4a424

    def forward(self, *inputs, **kwargs):
        # not set by ModelParallel, pass through as is
        if self.cp_func is None:
            return inputs[0]

        if len(inputs) < 0 or (len(inputs) == 1 and inputs[0] is None):
            if self.pruning:
                inputs = (torch.tensor([-1.0],requires_grad = True),)
            else:
                dtype = torch.float16 if self.fp16 else torch.float32
                inputs = (torch.tensor([-1.0],requires_grad = True, dtype=dtype).to(self.device),)

        if isinstance(self.cp_func, torch.autograd.Function):
            out = self.cp_func.apply(*inputs, **kwargs)            
            if self.cp_index == (self.stage + 1):
                self.set_ret_val_func(out) 
            return out
        
        return self.cp_func(*inputs, **kwargs)

    def set_cp_func(self):
        
        is_in_next_stage = self.cp_index == self.stage
        is_in_prev_stage = self.cp_index == (self.stage + 1)

        class CutpointFunction(torch.autograd.Function):

            @staticmethod
            def forward(ctx, i):
                # recieve activations
                if is_in_next_stage and self.recv_fn is not None:
                    # recv_time = time.time()
                    i = self.recv_fn()
                    # recv_time = time.time() - recv_time
                # send activations
                elif is_in_prev_stage and self.send_fn is not None:
                    self.send_fn(i)
                return i

            @staticmethod
            def backward(ctx, grad_output):
                # receive gradients.
                if is_in_prev_stage and self.recv_fn is not None:
                    # recv_time = time.time()
                    grad_output = self.recv_fn(grads = True)
                    # recv_time = time.time() - recv_time
                    # self.logfile.write("rcv grads " + str(recv_time) + "\n")
                # send gradients
                elif is_in_next_stage and self.send_fn is not None:
                    self.send_fn(grad_output, grads = True)
                return grad_output
        
        c = CutpointFunction()
        self.cp_func = c


class PartitionedModel(Module):

    def __init__(self, module, rank, local_rank, device, stage_to_rank_map, fp16, shared_weights=None):
        super(PartitionedModel, self).__init__()
        self.module = module
        self.num_stages = len(stage_to_rank_map)
        self.stage_to_rank_map = stage_to_rank_map
        self.rank = rank
        self.local_rank = local_rank
        self.fp16 = fp16
        self.shared_weights = shared_weights
        
        torch.cuda.set_device(device)
        self.device = torch.device("cuda", device)

        self.ret_val = None
        self.pre_cp = None
        self.post_cp = None

        self.stage = -1
        for stage in self.stage_to_rank_map:
            if self.rank in self.stage_to_rank_map[stage]:
                self.stage = stage
                break
        else:
            raise ValueError("Rank " + self.rank + " not found in stage to rank map!")

        # self.logfile = open("wait_logs" + str(self.rank),"w")

    def initialize(self, dummy_inputs, from_cache=False):
        # print("Initializing partitioned model!")
        start = time.time()
        self.dry_run(dummy_inputs, from_cache)
        if self.shared_weights is not None:
            self.find_shared_weight_stages()
        print("dry run time", time.time() - start)
        self.prep_cutpoints()
        self.remove_unused_parameters(dummy_inputs)
        self.model_pruned = True


    def dry_run(self, dummy_inputs, from_cache):
        # """ executes the forward pass of the module on dummy inputs. Sets the order in which modules are used and the total number of cutpoints declared. """
        self.ordered_modules = OrderedDict()
        self.input_shapes = {}
        self.num_cutpoints = 0

        if self.local_rank == 0 and not (from_cache and os.path.exists("_tmp_ord_mod") and os.path.exists("_tmp_inp_shapes")):
            # store input shapes for each module (or atleast each cp)
            print("Initializing partitioned model!")

            def get_hook(name):
                def add_module_hook(module, inputs, _output):
                    self.ordered_modules[name] = module
                    if isinstance(module, CutPoint):
                        # if len(inputs) > 1: error
                        self.input_shapes[name] = [list(inputs[0].size())]
                return add_module_hook

            modules = self.module.named_modules()
            hooks = []

            for name, module in modules:
                if name == "":
                    continue
                hooks.append( module.register_forward_hook(get_hook(name)))
                if isinstance(module, CutPoint):
                    self.num_cutpoints += 1
            
            with torch.no_grad():
                self.module(**dummy_inputs)

            for h in hooks:
                h.remove()

            # actually just need the order as a list of names
            with open("_tmp_ord_mod",'wb') as f:
                pickle.dump(list(self.ordered_modules.keys()),f)
            with open("_tmp_inp_shapes",'wb') as f:
                pickle.dump(self.input_shapes,f)
            dist.barrier()

        else:
            dist.barrier() 
            with open("_tmp_ord_mod",'rb') as f:
                ordered_modules = pickle.load(f)

            for n in ordered_modules:
                path = n.split(".")
                modules = self.module._modules
                for i in range(len(path) - 1):
                    modules = modules[path[i]]._modules
                self.ordered_modules[n] = modules[path[-1]]

            with open("_tmp_inp_shapes",'rb') as f:
                self.input_shapes = pickle.load(f)
            self.num_cutpoints = len(self.input_shapes)
    
    def find_shared_weight_stages(self):

        all_shared_weights = []
        for w_pair in self.shared_weights:
            all_shared_weights += [w for w in w_pair]
        curr_stage = 0
        weight_stages = dict()
        for m in self.ordered_modules:
            module = self.ordered_modules[m]
            if isinstance(module, CutPoint):
                curr_stage += 1
                continue
            for w in all_shared_weights:
                param_name = w.split(".")[-1]
                module_name = w[ : -len(param_name)-1]
                if m == module_name and hasattr(module, param_name):
                    weight_stages[w] = curr_stage
                    break
                elif m == module_name:
                    print("Here we have the peculiar case of the missing weight", m, param_name)
                    print(getattr(module,param_name))
        
        for w in all_shared_weights:
            if w not in weight_stages:
                param_name = w.split(".")[-1]
                if hasattr(self.module, param_name):
                    weight_stages[w] = curr_stage

        cuts_per_stage = (self.num_cutpoints + 1)/ self.num_stages
        shared_weight_stages = []
        for w_pair in self.shared_weights:
            for w in w_pair:
                assert w in weight_stages, "Shared parameter {} not found in model!".format(w)
                weight_stages[w] = int(weight_stages[w] // cuts_per_stage)
            shared_weight_stages.append((weight_stages[w_pair[0]], weight_stages[w_pair[1]]))

        self.shared_weight_stages = shared_weight_stages


# """ setting actual cutpoint functions for comunication. """
    def prep_cutpoints(self):

        def attach_meta(cutpoint, index):
            cutpoint.cp_index = index
            cutpoint.num_stages = self.num_stages
            cutpoint.set_ret_val_func = self.set_ret_val
            cutpoint.stage = self.stage
            cutpoint.device = self.device
            cutpoint.fp16 = self.fp16
            cutpoint.set_cp_func()

        self.cuts_per_stage = (self.num_cutpoints + 1) // self.num_stages

        modules = self.ordered_modules
        index = 1
        assigned_index = 1

        self.forward_input_shapes = []
        self.backward_grad_shapes = []

        for name in modules:
            module = modules[name]
            if name == "":
                continue
            if isinstance(module, CutPoint):
                if (index % self.cuts_per_stage == 0):
                    # pre cp
                    if assigned_index == self.stage:
                        self.forward_input_shapes = self.input_shapes[name]
                        self.pre_cp = module
                    # post cp
                    if assigned_index == self.stage + 1:
                        self.backward_grad_shapes = self.input_shapes[name]
                        self.post_cp = module
                    attach_meta(module, assigned_index)
                    assigned_index += 1  
                index += 1
            # found all relevant cutpoints, break
            if assigned_index == self.num_stages:
                break
        
# """ remove unused modules to save memory. """
    def remove_unused_parameters(self, dummy_inputs):

        pre_cp_index = self.stage
        post_cp_index = self.stage + 1

        is_used = {}
        used_modules = []
        add_flag = (self.stage == 0)
        
        modules = self.ordered_modules

        for name in modules:
            module = modules[name]
            if name == "":
                continue
            if isinstance(module, CutPoint):
                if (module.cp_index == pre_cp_index or module.cp_index == post_cp_index): 
                    add_flag = not add_flag
            else:
                if add_flag:
                    used_modules.append(name)
                is_used[name] = add_flag

        # any module that is used or has children that are used are needed
        for u in used_modules:
            path = u.split(".")
            key = path[0]
            for i in range(1,len(path)):
                is_used[key] = True
                key = key + "." + path[i]

        for m in is_used:
            if not is_used[m]:
                path = m.split(".")
                modules = self.module._modules
                for i in range(len(path) - 1):
                    modules = modules[path[i]]._modules
                modules[path[-1]] = None
                modules[path[-1]] = PassThroughModule()
                self.ordered_modules[m] = None

        self.check_unused_parameters(dummy_inputs)

    """For each partition/stage, the first rank in that stage saves state_dict 
    of the cutpoints used by that stage to a common store. So checkpoint is sharded 
    along cutpoints (as many checkpoint files as cutpoints)"""
    def checkpoint(self, checkpoint_dir = "model-checkpoint"):
        # only 1 rank per stage for data ||
        if self.rank != self.stage_to_rank_map[self.stage][0]:
            return
        
        # we only want to checkpoint leaf modules (For ex. bert.embedding.weight and not bert.embeddings)
        leaf_modules = {}
        non_leaf_modules = {}

        # this assumes that a non-leaf module is added after all it's descendants to the order (which is true so far)
        for m in self.ordered_modules:
            if (m not in leaf_modules) and (m not in non_leaf_modules):
                leaf_modules[m] = True
                # mark all ancestors as non-leaf
                path = m.split(".")
                key = path[0]
                for i in range(1,len(path)):
                    non_leaf_modules[key] = True
                    key = key + "." + path[i]

        modules = list(leaf_modules.keys())

        stage_index = 0
        state_dict = {}
        cp_count = 0
        param_name_to_pstage = dict()
        temp_param_names = []

        for name in modules:
            module = self.ordered_modules[name]
            if name == "" or module is None:
                continue
            if isinstance(module, CutPoint):
                if len(state_dict.keys()) > 0:
                    torch.save(state_dict, os.path.join(checkpoint_dir, "cp-pstage-{}".format(str(stage_index))))
                    for p in temp_param_names:
                        param_name_to_pstage[p] = stage_index
                    temp_param_names = []
                    cp_count += 1
                if cp_count >= self.cuts_per_stage:
                    break
                stage_index += 1
                state_dict = {}
            else:
                module_state_dict = module.state_dict()
                module_state_dict_ = OrderedDict()
                for key, val in module_state_dict.items():
                    param_name = name + "." + key
                    module_state_dict_[param_name] = val
                    temp_param_names.append(param_name)

                state_dict.update(module_state_dict_)

        # last cutpoint
        if len(state_dict.keys()) > 0 and (cp_count < self.cuts_per_stage):
            state_dict["lm_head_weight"] = self.module.lm_head_weight
            torch.save(state_dict, os.path.join(checkpoint_dir, "cp-pstage-{}".format(str(stage_index))))
            for p in temp_param_names:
                param_name_to_pstage[p] = stage_index
            # param_name_to_pstage["cls.predictions.bias"] = 23
            
        print("checkpointed!!")
        return param_name_to_pstage

    def check_unused_parameters(self, dummy_inputs):
        # set eval mode and clear grads
        prev_training = self.module.training
        self.module.eval()
        for p in self.module.parameters():
            p.grad = None
<<<<<<< HEAD
        
=======
        count = 0
        for n in self.ordered_modules:
            m = self.ordered_modules[n]
            if isinstance(m,CutPoint):
                m.set_pruning(True)
                count += 1

>>>>>>> fba4a424
        # forward
        self.set_recv_fn(lambda grads=False: torch.zeros(self.forward_input_shapes[0], dtype=torch.float32))     
        try:
            calc_val = self.module(**dummy_inputs)
            ret_val = self.ret_val if self.ret_val is not None else calc_val
        except Exception as e:
            if self.ret_val is None:
                raise e
            ret_val = self.ret_val
        
        # backward
<<<<<<< HEAD
        try:
            self.set_recv_fn(None)
            if self.stage != self.num_stages - 1:
                ret_val.backward(torch.ones(list(ret_val.size()), dtype=torch.float32))
            else:
                ret_val.backward()
        except Exception as e:
            print("Rank {} received error {}".format(dist.get_rank(), e))

        self.ret_val = None
        to_remove = []
        with open("remove_params-{}".format(dist.get_rank()), "w") as f:
            for n,p in self.module.named_parameters():
                if p.grad is None:
                    to_remove.append(n)
                    path = n.split(".")
                    parent = self.module
                    for i in range(len(path) - 1):
                        parent = getattr(parent, path[i])
                    setattr(parent,path[-1], None)
=======
        self.set_recv_fn(None)
        if self.stage != self.num_stages - 1:
            ret_val.backward(torch.ones(list(ret_val.size()), dtype=torch.float32))
        else:
            ret_val.backward()

        self.ret_val = None
        to_remove = []
        for n,p in self.module.named_parameters():
            if p.grad is None:
                to_remove.append(n)
                path = n.split(".")
                parent = self.module
                for i in range(len(path) - 1):
                    parent = getattr(parent, path[i])
                setattr(parent,path[-1], None)
>>>>>>> fba4a424
        
        # reset grads and train mode
        for p in self.module.parameters():
            p.grad = None
        if prev_training:
            self.module.train()

<<<<<<< HEAD
        for m in self.ordered_modules:
            m = self.ordered_modules[m] 
            if isinstance(m,CutPoint):
                m.pruning = False
=======
        count = 0
        for m in self.ordered_modules:
            m = self.ordered_modules[m]
            if isinstance(m,CutPoint):
                m.set_pruning(False)
                count += 1
>>>>>>> fba4a424
        self.model_pruned = True

        
    def set_ret_val(self, val):
        self.ret_val = val

    def set_send_fn(self, send_fn):
        if self.pre_cp is not None:
            self.pre_cp.send_fn = send_fn
        if self.post_cp is not None:
            self.post_cp.send_fn = send_fn

    def set_recv_fn(self, recv_fn):
        if self.pre_cp is not None:
            self.pre_cp.recv_fn = recv_fn
        if self.post_cp is not None:
            self.post_cp.recv_fn = recv_fn

    def forward(self, *inputs, **kwargs):
        # if not self.model_pruned:
            # raise Error
    
        try:
            calc_val = self.module(*inputs, **kwargs)
            ret_val = self.ret_val if self.ret_val is not None else calc_val
        except Exception as e:
            if self.ret_val is None:
                raise e
            ret_val = self.ret_val
        # self.logfile.flush()
        self.ret_val = None
        return ret_val 


class PassThroughModule(Module):

    def __init__(self):
        super(PassThroughModule, self).__init__()

    def forward(self,*args,**kwargs):
        return None


def load_varuna_checkpoint(my_stage, num_stages, total_num_pstages, common_store):
    state_dict = {}
    stages_per_worker = total_num_pstages // num_stages
    pstages_to_read = range(stages_per_worker * my_stage, stages_per_worker * (my_stage + 1) )
    for i in pstages_to_read:
        state_dict_ = torch.load(os.path.join(common_store, "cp-pstage-{}".format(i)),map_location="cpu")
        state_dict.update(state_dict_)
    return state_dict<|MERGE_RESOLUTION|>--- conflicted
+++ resolved
@@ -20,14 +20,10 @@
         self.send_fn = self.recv_fn = None
         self.stage = -1
         self.fp16 = False
-<<<<<<< HEAD
-        self.pruning = True
-=======
         self.pruning = False
     
     def set_pruning(self, boolean):
         self.pruning = boolean
->>>>>>> fba4a424
 
     def forward(self, *inputs, **kwargs):
         # not set by ModelParallel, pass through as is
@@ -381,17 +377,12 @@
         self.module.eval()
         for p in self.module.parameters():
             p.grad = None
-<<<<<<< HEAD
-        
-=======
-        count = 0
+
         for n in self.ordered_modules:
             m = self.ordered_modules[n]
             if isinstance(m,CutPoint):
                 m.set_pruning(True)
-                count += 1
-
->>>>>>> fba4a424
+
         # forward
         self.set_recv_fn(lambda grads=False: torch.zeros(self.forward_input_shapes[0], dtype=torch.float32))     
         try:
@@ -403,28 +394,6 @@
             ret_val = self.ret_val
         
         # backward
-<<<<<<< HEAD
-        try:
-            self.set_recv_fn(None)
-            if self.stage != self.num_stages - 1:
-                ret_val.backward(torch.ones(list(ret_val.size()), dtype=torch.float32))
-            else:
-                ret_val.backward()
-        except Exception as e:
-            print("Rank {} received error {}".format(dist.get_rank(), e))
-
-        self.ret_val = None
-        to_remove = []
-        with open("remove_params-{}".format(dist.get_rank()), "w") as f:
-            for n,p in self.module.named_parameters():
-                if p.grad is None:
-                    to_remove.append(n)
-                    path = n.split(".")
-                    parent = self.module
-                    for i in range(len(path) - 1):
-                        parent = getattr(parent, path[i])
-                    setattr(parent,path[-1], None)
-=======
         self.set_recv_fn(None)
         if self.stage != self.num_stages - 1:
             ret_val.backward(torch.ones(list(ret_val.size()), dtype=torch.float32))
@@ -441,7 +410,6 @@
                 for i in range(len(path) - 1):
                     parent = getattr(parent, path[i])
                 setattr(parent,path[-1], None)
->>>>>>> fba4a424
         
         # reset grads and train mode
         for p in self.module.parameters():
@@ -449,19 +417,11 @@
         if prev_training:
             self.module.train()
 
-<<<<<<< HEAD
-        for m in self.ordered_modules:
-            m = self.ordered_modules[m] 
-            if isinstance(m,CutPoint):
-                m.pruning = False
-=======
-        count = 0
         for m in self.ordered_modules:
             m = self.ordered_modules[m]
             if isinstance(m,CutPoint):
                 m.set_pruning(False)
-                count += 1
->>>>>>> fba4a424
+
         self.model_pruned = True
 
         
