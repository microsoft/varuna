import torch
import torch.distributed as dist
from torch.nn import Module

import os
import time
import pickle

from collections import OrderedDict 

blob_store_folder = "~/myblobcontainer"

cp_partition_prefix = "cp-partition"


class CutPoint(Module):
    def __init__(self):
        super(CutPoint, self).__init__()
        # start with 1 and end before last stage (total num_stages - 1 )
        self.cp_index = -1
        self.cp_func = None
        
        self.set_ret_val_func = None
        self.device = None
        self.send_fn = self.recv_fn = None
        self.stage = -1
        self.fp16 = False


    def forward(self, *inputs, **kwargs):
        # not set by ModelParallel, pass through as is
        if self.cp_func is None:
            return inputs[0]

        if len(inputs) < 0 or (len(inputs) == 1 and inputs[0] is None):
            dtype = torch.float16 if self.fp16 else torch.float32
            inputs = (torch.tensor([-1.0],requires_grad = True, dtype=dtype).to(self.device),)

        if isinstance(self.cp_func, torch.autograd.Function):
            out = self.cp_func.apply(*inputs, **kwargs)            
            if self.cp_index == (self.stage + 1):
                self.set_ret_val_func(out) 
            return out
        
        return self.cp_func(*inputs, **kwargs)

    def set_cp_func(self):
        
        is_in_next_stage = self.cp_index == self.stage
        is_in_prev_stage = self.cp_index == (self.stage + 1)

        class CutpointFunction(torch.autograd.Function):

            @staticmethod
            def forward(ctx, i):
                # recieve activations
                if is_in_next_stage and self.recv_fn is not None:
                    i = self.recv_fn()
                # send activations
                elif is_in_prev_stage:
                    self.send_fn(i)
                return i

            @staticmethod
            def backward(ctx, grad_output):
                # receive gradients.
                if is_in_prev_stage and self.recv_fn is not None:
                    grad_output = self.recv_fn(grads = True)
                # send gradients
                elif is_in_next_stage:
                    self.send_fn(grad_output, grads = True)
                return grad_output
        
        c = CutpointFunction()
        self.cp_func = c


class PartitionedModel(Module):

    def __init__(self, module, rank, local_rank, device, stage_to_rank_map, fp16):
        super(PartitionedModel, self).__init__()
        self.module = module
        self.is_data_parallel = False
        self.num_stages = len(stage_to_rank_map)
        self.stage_to_rank_map = stage_to_rank_map
        self.rank = rank
        self.local_rank = local_rank
        self.fp16 = fp16
        
        torch.cuda.set_device(device)
        self.device = torch.device("cuda", device)

        self.ret_val = None
        self.pre_cp = None
        self.post_cp = None

        self.stage = -1
        for stage in self.stage_to_rank_map:
            if self.rank in self.stage_to_rank_map[stage]:
                self.stage = stage
                break
        else:
            raise ValueError("Rank " + self.rank + " not found in stage to rank map!")

    def initialize(self, dummy_inputs, from_cache=False):
        # print("Initializing partitioned model!")
        start = time.time()
        self.dry_run(dummy_inputs, from_cache)
        print("dry run time", time.time() - start)
        self.prep_cutpoints()
        self.remove_unused_parameters()
        self.model_pruned = True

    def mark_distributed(self, process_group):
        self.module = torch.nn.parallel.DistributedDataParallel(self.module, process_group=process_group, device_ids=[self.device], find_unused_parameters=True)
        self.is_data_parallel = True

    def dry_run(self, dummy_inputs, from_cache):
        # """ executes the forward pass of the module on dummy inputs. Sets the order in which modules are used and the total number of cutpoints declared. """
        self.ordered_modules = OrderedDict()
        self.input_shapes = {}
        self.num_cutpoints = 0

<<<<<<< HEAD
        if self.local_rank == 0 and not (os.path.exists("_tmp_ord_mod") and os.path.exists("_tmp_inp_shapes")):
=======
        if self.local_rank == 0 and not (from_cache and os.path.exists("_tmp_ord_mod") and os.path.exists("_tmp_inp_shapes")):
>>>>>>> 44cff6fd
            # store input shapes for each module (or atleast each cp)
            print("Initializing partitioned model!")

            def get_hook(name):
                def add_module_hook(module, inputs, _output):
                    self.ordered_modules[name] = module
                    if isinstance(module, CutPoint):
                        # if len(inputs) > 1: error
                        self.input_shapes[name] = [list(inputs[0].size())]
                return add_module_hook

            modules = self.module.named_modules()
            hooks = []

            for name, module in modules:
                if name == "":
                    continue
                hooks.append( module.register_forward_hook(get_hook(name)))
                if isinstance(module, CutPoint):
                    self.num_cutpoints += 1
            
            self.module(**dummy_inputs)

            for h in hooks:
                h.remove()

            # actually just need the order as a list of names
            with open("_tmp_ord_mod",'wb') as f:
                pickle.dump(list(self.ordered_modules.keys()),f)
            with open("_tmp_inp_shapes",'wb') as f:
                pickle.dump(self.input_shapes,f)
            dist.barrier()

        else:
            dist.barrier() 
            with open("_tmp_ord_mod",'rb') as f:
                ordered_modules = pickle.load(f)

            for n in ordered_modules:
                path = n.split(".")
                modules = self.module._modules
                for i in range(len(path) - 1):
                    modules = modules[path[i]]._modules
                self.ordered_modules[n] = modules[path[-1]]

            with open("_tmp_inp_shapes",'rb') as f:
                self.input_shapes = pickle.load(f)
            self.num_cutpoints = len(self.input_shapes)
    
# """ setting actual cutpoint functions for comunication. """
    def prep_cutpoints(self):

        def attach_meta(cutpoint, index):
            cutpoint.cp_index = index
            cutpoint.num_stages = self.num_stages
            cutpoint.set_ret_val_func = self.set_ret_val
            cutpoint.stage = self.stage
            cutpoint.device = self.device
            cutpoint.fp16 = self.fp16
            cutpoint.set_cp_func()

        self.cuts_per_stage = (self.num_cutpoints + 1) // self.num_stages

        modules = self.ordered_modules
        index = 1
        assigned_index = 1

        self.forward_input_shapes = []
        self.backward_grad_shapes = []

        for name in modules:
            module = modules[name]
            if name == "":
                continue
            if isinstance(module, CutPoint):
                if (index % self.cuts_per_stage == 0):
                    # pre cp
                    if assigned_index == self.stage:
                        self.forward_input_shapes = self.input_shapes[name]
                        self.pre_cp = module
                    # post cp
                    if assigned_index == self.stage + 1:
                        self.backward_grad_shapes = self.input_shapes[name]
                        self.post_cp = module
                    attach_meta(module, assigned_index)
                    assigned_index += 1  
                index += 1
            # found all relevant cutpoints, break
            if assigned_index == self.num_stages:
                break
        
# """ remove unused modules to save memory. """
    def remove_unused_parameters(self):

        pre_cp_index = self.stage
        post_cp_index = self.stage + 1

        is_used = {}
        used_modules = []
        add_flag = (self.stage == 0)
        
        modules = self.ordered_modules

        for name in modules:
            module = modules[name]
            if name == "":
                continue
            if isinstance(module, CutPoint):
                if (module.cp_index == pre_cp_index or module.cp_index == post_cp_index): 
                    add_flag = not add_flag
            else:
                if add_flag:
                    used_modules.append(name)
                is_used[name] = add_flag

        # any module that is used or has children that are used are needed
        for u in used_modules:
            path = u.split(".")
            key = path[0]
            for i in range(1,len(path)):
                is_used[key] = True
                key = key + "." + path[i]

        for m in is_used:
            if not is_used[m]:
                path = m.split(".")
                modules = self.module._modules
                for i in range(len(path) - 1):
                    modules = modules[path[i]]._modules
                modules[path[-1]] = None
                modules[path[-1]] = PassThroughModule()
                self.ordered_modules[m] = None

        self.model_pruned = True

    """For each partition/stage, the first rank in that stage saves state_dict 
    of the cutpoints used by that stage to a common store. So checkpoint is sharded 
    along cutpoints (as many checkpoint files as cutpoints)"""
    def checkpoint(self, checkpoint_dir = "model-checkpoint"):
        # only 1 rank per stage for data ||
        if self.rank != self.stage_to_rank_map[self.stage][0]:
            return
        
        # we only want to checkpoint leaf modules (For ex. bert.embedding.weight and not bert.embeddings)
        leaf_modules = {}
        non_leaf_modules = {}

        # this assumes that a non-leaf module is added after all it's descendants to the order (which is true so far)
        for m in self.ordered_modules:
            if (m not in leaf_modules) and (m not in non_leaf_modules):
                leaf_modules[m] = True
                # mark all ancestors as non-leaf
                path = m.split(".")
                key = path[0]
                for i in range(1,len(path)):
                    non_leaf_modules[key] = True
                    key = key + "." + path[i]

        modules = list(leaf_modules.keys())

        stage_index = 0
        state_dict = {}
        cp_count = 0

        for name in modules:
            module = self.ordered_modules[name]
            if name == "" or module is None:
                continue
            if isinstance(module, CutPoint):
                if len(state_dict.keys()) > 0:
                    torch.save(state_dict, os.path.join(checkpoint_dir, "cp-pstage-{}".format(str(stage_index))))
                    cp_count += 1
                if cp_count >= self.cuts_per_stage:
                    break
                stage_index += 1
                state_dict = {}
            else:
                module_state_dict = module.state_dict()
                module_state_dict_ = OrderedDict()
                for key, val in module_state_dict.items():
                    module_state_dict_[name + "." + key] = val
                state_dict.update(module_state_dict_)

        # last cutpoint
        if len(state_dict.keys()) > 0 and (cp_count < self.cuts_per_stage):
            torch.save(state_dict, os.path.join(checkpoint_dir, "cp-pstage-{}".format(str(stage_index))))

        print("checkpointed!!")

    def set_ret_val(self, val):
        self.ret_val = val

    def set_send_fn(self, send_fn):
        if self.pre_cp is not None:
            self.pre_cp.send_fn = send_fn
        if self.post_cp is not None:
            self.post_cp.send_fn = send_fn

    def set_recv_fn(self, recv_fn):
        if self.pre_cp is not None:
            self.pre_cp.recv_fn = recv_fn
        if self.post_cp is not None:
            self.post_cp.recv_fn = recv_fn

    def forward(self, *inputs, **kwargs):
        # if not self.model_pruned:
            # raise Error
    
        try:
            calc_val = self.module(*inputs, **kwargs)
            ret_val = self.ret_val if self.ret_val is not None else calc_val
        except Exception as e:
            if self.ret_val is None:
                raise e
            ret_val = self.ret_val

        self.ret_val = None
        return ret_val 


class PassThroughModule(Module):

    def __init__(self):
        super(PassThroughModule, self).__init__()

    def forward(self,*args,**kwargs):
        return None


def load_varuna_checkpoint(my_stage, num_stages, total_num_pstages, common_store):
    state_dict = {}
    stages_per_worker = total_num_pstages // num_stages
    pstages_to_read = range(stages_per_worker * my_stage, stages_per_worker * (my_stage + 1) )
    print(dist.get_rank(),"rank with stage", my_stage, "reads", pstages_to_read)
    for i in pstages_to_read:
        state_dict_ = torch.load(os.path.join(common_store, "cp-pstage-{}".format(i)),map_location="cpu")
        state_dict.update(state_dict_)
    return state_dict<|MERGE_RESOLUTION|>--- conflicted
+++ resolved
@@ -121,11 +121,7 @@
         self.input_shapes = {}
         self.num_cutpoints = 0
 
-<<<<<<< HEAD
-        if self.local_rank == 0 and not (os.path.exists("_tmp_ord_mod") and os.path.exists("_tmp_inp_shapes")):
-=======
         if self.local_rank == 0 and not (from_cache and os.path.exists("_tmp_ord_mod") and os.path.exists("_tmp_inp_shapes")):
->>>>>>> 44cff6fd
             # store input shapes for each module (or atleast each cp)
             print("Initializing partitioned model!")
 
