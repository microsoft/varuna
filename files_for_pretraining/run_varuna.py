<<<<<<< HEAD
import os
from argparse import ArgumentParser, REMAINDER
import sys
import subprocess
import signal
import math
# import atexit

local_rank_to_device = [0,1,2,3]

# different for diff kinds of GPUs
MAX_GPU_MEM = 16280000000

def calculate_config(args):
    # world size in terms of number of processes
    gpus_available = args.ngpus_per_server * args.nservers
    gpus_per_stage = (gpus_available // args.nstages) if args.gpus_per_stage == 0 else args.gpus_per_stage
    dist_world_size = gpus_per_stage * args.nstages
    assert(dist_world_size < gpus_available, "Too many gpus_per_stage!")
    unused_gpus = (gpus_available - dist_world_size)

    # one whole server is unused
    if unused_gpus > args.ngpus_per_server:
        raise ValueError("Wrong number of servers - too many unused GPUs")

    if args.stage_to_rank_map == "":
        stage_to_rank_map = {}
        rank_to_stage_map = {}

        for i in range(dist_world_size):
            stage = i // gpus_per_stage
            if stage not in stage_to_rank_map:
                stage_to_rank_map[stage] = []
            stage_to_rank_map[stage].append(i)
            rank_to_stage_map[i] = stage
        #for i in range(args.nstages):
        #    stage_to_rank_map[i]= range(i,dist_world_size,args.nstages)

        stage_to_rank_map_str = ""
        for stage in stage_to_rank_map:
            ranks = ",".join([str(r) for r in stage_to_rank_map[stage]])
            stage_to_rank_map_str += (ranks + ";")
    else:
        stage_to_rank_map_str = args.stage_to_rank_map

    # batch size should be divisible by num of data parallel workers
    per_gpu_batch_size = args.batch_size // gpus_per_stage
    train_batch_size = per_gpu_batch_size * gpus_per_stage
    
    # per_gpu_micro_batch_size = math.ceil(per_gpu_batch_size / (1.0 * args.chunks))
    # gradient_accumulation_steps = 1
    # max_gradient_accumulation_steps = per_gpu_micro_batch_size // max_micro_batch_size_per_gpu

    # # shouldn't ceil(max_grad_acc_steps) just be the actual one we use??
    # while per_gpu_micro_batch_size > max_micro_batch_size_per_gpu and gradient_accumulation_steps <= max_gradient_accumulation_steps :
    #     gradient_accumulation_steps += 1
    #     per_gpu_micro_batch_size_ = per_gpu_micro_batch_size // gradient_accumulation_steps 
    #     if per_gpu_micro_batch_size_ <= max_micro_batch_size_per_gpu:
    #         per_gpu_micro_batch_size = per_gpu_micro_batch_size_
    #         break

    # # for pipelining, we don't really need gradient accumalation steps - just increase the number of chunks
    # # we want to keep the micro BS same
    # args.chunks = args.chunks * gradient_accumulation_steps

    first_rank_in_server = args.node_rank * args.ngpus_per_server
    if args.node_rank == args.nservers - 1:
        ranks_in_server = range(first_rank_in_server, first_rank_in_server + args.ngpus_per_server - unused_gpus)
    else:
        ranks_in_server = range(first_rank_in_server, first_rank_in_server + args.ngpus_per_server)

    print("Config:")
    print("train batch size:",args.batch_size)
    print("partitions:", args.nstages)
    print("chunk_size:", args.chunk_size)
    print("data depth:", gpus_per_stage)
    print("stage to rank map:", stage_to_rank_map_str)

    return dist_world_size, stage_to_rank_map_str, ranks_in_server, train_batch_size
    


def parse_args():
    """
    Helper function parsing the command line options
    @retval ArgumentParser
    """
    parser = ArgumentParser(description="BERT PyTorch model parallel training launch "
                                        "helper utilty that will spawn up "
                                        "multiple distributed processes")

    parser.add_argument("--ngpus_per_server", type=int, default=4,
                        help="The desired number of GPUs per server. Each process can be bound to a single GPU.")

    parser.add_argument("--nservers", type=int, default=1,
                        help="The total number of nodes.")

    parser.add_argument("--node_rank", type=int, default=0,
                        help="Rank of node amongst servers.")

    parser.add_argument("--nstages", type=int, required = True,
                        help="Depth of pipeline (number of stages)")

    parser.add_argument("--batch_size", required=True, type=int,
                        help="Total effective batch size required")

    parser.add_argument("--profile", required=True, type=str,
                        help="CSV file containing memory profile of the model")
    
    parser.add_argument("--chunk_size", type=int, default=-1,
                        help="Micro-batch size per mini-batch")

    parser.add_argument("--stage_to_rank_map", type=str,default="")

    # need a better way to pass this information ?
    parser.add_argument("--total_num_stages", required=True, type=int,
                        help="The total number of potential stages/partitions the model is divided into")
    
    parser.add_argument("--gpus_per_stage", type=int, default = "0",
                        help="GPUs per stage (Only needed when we want to use less than ngpus_per_server * nservers)")

    parser.add_argument("--master_addr", default="127.0.0.1", type=str,
                        help="Master node (rank 0)'s address, should be either "
                             "the IP address or the hostname of node 0, for "
                             "single node multi-proc training, the "
                             "--master_addr can simply be 127.0.0.1")
    parser.add_argument("--master_port", default=29500, type=int,
                        help="Master node (rank 0)'s free port that needs to "
                             "be used for communciation during distributed "
                             "training")

    parser.add_argument("training_script", type=str,
                        help="The full path to the single GPU training "
                             "program/script to be launched in parallel, "
                             "followed by all the arguments for the "
                             "training script")

    # rest from the training program
    parser.add_argument('training_script_args', nargs=REMAINDER)
    return parser.parse_args()
        

if __name__ == "__main__":

    print("Parent process ID:",os.getpid())

    with open("parent_process","w") as f:
        f.write(str(os.getpid()))

    args = parse_args()

    max_micro_batch_size_per_gpu = -1
    cutpoints_per_stage = args.total_num_stages // args.nstages

    with open(args.profile, 'r') as f:
        # skip line with column names
        f.readline()
        for line in f:
            if line == "":
                continue
            batch_size, _f, _b, max_mem_usage, _i , _m, _acts_size, _ = line.split(",")
            # profile is for single stage, so scale acc
            max_mem_usage = int(max_mem_usage) * cutpoints_per_stage
            batch_size = int(batch_size)
            if max_mem_usage > MAX_GPU_MEM:
                break
            else:
                max_micro_batch_size_per_gpu = batch_size

    print("max_micro_batch_size_per_gpu:",max_micro_batch_size_per_gpu)

    if max_micro_batch_size_per_gpu <= 0:
        raise ValueError("No micro-batch can fit for the model! Calculated max micro BS per gpu is " + str(max_micro_batch_size_per_gpu))

    # for max GPU util
    if args.chunk_size == -1:
        args.chunk_size = max_micro_batch_size_per_gpu

    with open('ngpus', 'w') as f:
        f.write(str(args.ngpus_per_server))
    with open('nservers', 'w') as f:
        f.write(str(args.nservers))

    def handler(signum,_):
        global loop_pending
        print('Signal handler called with signal', signum)
        with open('ngpus','r') as f:
            ngpus_per_server = int(f.read())
        with open('nservers','r') as f:
            nservers = int(f.read())
        if args.ngpus_per_server == ngpus_per_server and args.nservers == nservers:
            return
        loop_pending = True
        if args.node_rank >= nservers:
            loop_pending = False
        args.ngpus_per_server = ngpus_per_server
        args.nservers = nservers
        for p in processes:
            p.send_signal(signal.SIGUSR1)
        print("\n\n CONFIG CHANGED TO ",args.ngpus_per_server,"GPUS, ",args.nservers, "SERVERS","\n\n\n")

    signal.signal(signal.SIGUSR1, handler)

    # set PyTorch distributed related environmental variables
    current_env = os.environ.copy()
    current_env["MASTER_ADDR"] = args.master_addr
    current_env["MASTER_PORT"] = str(args.master_port)

    if 'OMP_NUM_THREADS' not in os.environ and args.ngpus_per_server > 1:
        current_env["OMP_NUM_THREADS"] = str(1)
        print("*****************************************\n"
            "Setting OMP_NUM_THREADS environment variable for each process "
            "to be {} in default, to avoid your system being overloaded, "
            "please further tune the variable for optimal performance in "
            "your application as needed. \n"
            "*****************************************".format(current_env["OMP_NUM_THREADS"]))

    loop_count = 0

    while True:
        processes = []
        loop_pending = False

        dist_world_size, stage_to_rank_map_str, ranks_in_server, train_batch_size = calculate_config(args)
        current_env["WORLD_SIZE"] = str(dist_world_size)
        print("World size is",dist_world_size)
        
        # uneven data parallelism not supported yet
        if dist_world_size % args.nstages != 0:
            raise ValueError("Each stage must get equal number of GPU processes")

        for rank in ranks_in_server:
            
            local_rank = rank % args.ngpus_per_server

            # each process's rank
            current_env["RANK"] = str(rank)
            current_env["LOCAL_RANK"] = str(local_rank)

            # spawn the processes
            cmd = [sys.executable, "-u"]
            # cmd = ["bash"]

            cmd.append(args.training_script)

            cmd.append("--rank={}".format(str(rank)))
            cmd.append("--partitions={}".format(str(args.nstages)))
            cmd.append("--chunk_size={}".format(str(args.chunk_size)))
            cmd.append("--local_rank={}".format(str(local_rank)))
            cmd.append("--stage_to_rank_map={}".format(stage_to_rank_map_str))
            cmd.append("--device={}".format(str(local_rank_to_device[local_rank])))
            cmd.append("--train_batch_size={}".format(str(train_batch_size)))
            if loop_count > 0:
                cmd.append("--resume_from_checkpoint")

            cmd.extend(args.training_script_args)
            print(" ".join(cmd))

            # print(current_env["WORLD_SIZE"], current_env["RANK"], current_env["LOCAL_RANK"])
            process = subprocess.Popen(cmd, env=current_env)
            processes.append(process)

        # cleanup on kill or error
        # def cleanup:

        # wait for all processes
        for process in processes:
            process.wait()
            print("Process done with return code", process.returncode)
            if process.returncode != 0:
                for p in processes:
                    p.kill()
                raise subprocess.CalledProcessError(returncode=process.returncode,
                                                    cmd=cmd)

        os.system("rm worker_process")
        loop_count += 1

        if not loop_pending:
            print("Finished training!!")
            break
=======
import os
from argparse import ArgumentParser, REMAINDER
import sys
import subprocess
import signal
import math
# import atexit

local_rank_to_device = [0,1,2,3]

# different for diff kinds of GPUs
MAX_GPU_MEM = 16280000000

def calculate_config(args):
    # world size in terms of number of processes
    gpus_available = args.ngpus_per_server * args.nservers
    gpus_per_stage = (gpus_available // args.nstages) if args.gpus_per_stage == 0 else args.gpus_per_stage
    dist_world_size = gpus_per_stage * args.nstages
    assert(dist_world_size < gpus_available, "Too many gpus_per_stage!")
    unused_gpus = (gpus_available - dist_world_size)

    # one whole server is unused
    if unused_gpus > args.ngpus_per_server:
        raise ValueError("Wrong number of servers - too many unused GPUs")

    stage_to_rank_map = {}
    rank_to_stage_map = {}

    for i in range(args.nstages):
        stage_to_rank_map[i]= range(i,dist_world_size,args.nstages)
#    for i in range(0,dist_world_size,gpus_per_stage):
#        stage_to_rank_map[int(i//gpus_per_stage)] = range(i,i+gpus_per_stage)
    stage_to_rank_map_str = ""
    for stage in stage_to_rank_map:
        ranks = ",".join([str(r) for r in stage_to_rank_map[stage]])
        stage_to_rank_map_str += (ranks + ";")

    # batch size should be divisible by num of data parallel workers
    per_gpu_batch_size = args.batch_size // gpus_per_stage
    train_batch_size = per_gpu_batch_size * gpus_per_stage
    
    # per_gpu_micro_batch_size = math.ceil(per_gpu_batch_size / (1.0 * args.chunks))
    # gradient_accumulation_steps = 1
    # max_gradient_accumulation_steps = per_gpu_micro_batch_size // max_micro_batch_size_per_gpu

    # # shouldn't ceil(max_grad_acc_steps) just be the actual one we use??
    # while per_gpu_micro_batch_size > max_micro_batch_size_per_gpu and gradient_accumulation_steps <= max_gradient_accumulation_steps :
    #     gradient_accumulation_steps += 1
    #     per_gpu_micro_batch_size_ = per_gpu_micro_batch_size // gradient_accumulation_steps 
    #     if per_gpu_micro_batch_size_ <= max_micro_batch_size_per_gpu:
    #         per_gpu_micro_batch_size = per_gpu_micro_batch_size_
    #         break

    # # for pipelining, we don't really need gradient accumalation steps - just increase the number of chunks
    # # we want to keep the micro BS same
    # args.chunks = args.chunks * gradient_accumulation_steps

    first_rank_in_server = args.node_rank * args.ngpus_per_server
    if args.node_rank == args.nservers - 1:
        ranks_in_server = range(first_rank_in_server, first_rank_in_server + args.ngpus_per_server - unused_gpus)
    else:
        ranks_in_server = range(first_rank_in_server, first_rank_in_server + args.ngpus_per_server)

    print("Config:")
    print("train batch size:",args.batch_size)
    print("partitions:", args.nstages)
    print("chunk_size:", args.chunk_size)
    print("data depth:", gpus_per_stage)
    print("stage to rank map:", stage_to_rank_map_str)

    return dist_world_size, stage_to_rank_map_str, ranks_in_server, train_batch_size
    


def parse_args():
    """
    Helper function parsing the command line options
    @retval ArgumentParser
    """
    parser = ArgumentParser(description="BERT PyTorch model parallel training launch "
                                        "helper utilty that will spawn up "
                                        "multiple distributed processes")

    parser.add_argument("--ngpus_per_server", type=int, default=4,
                        help="The desired number of GPUs per server. Each process can be bound to a single GPU.")

    parser.add_argument("--nservers", type=int, default=1,
                        help="The total number of nodes.")

    parser.add_argument("--node_rank", type=int, default=0,
                        help="Rank of node amongst servers.")

    parser.add_argument("--nstages", type=int, required = True,
                        help="Depth of pipeline (number of stages)")

    parser.add_argument("--batch_size", required=True, type=int,
                        help="Total effective batch size required")

    parser.add_argument("--profile", required=True, type=str,
                        help="CSV file containing memory profile of the model")
    
    parser.add_argument("--chunk_size", type=int, default=-1,
                        help="Micro-batch size per mini-batch")

    # need a better way to pass this information ?
    parser.add_argument("--total_num_stages", required=True, type=int,
                        help="The total number of potential stages/partitions the model is divided into")
    
    parser.add_argument("--gpus_per_stage", type=int, default = "0",
                        help="GPUs per stage (Only needed when we want to use less than ngpus_per_server * nservers)")

    parser.add_argument("--master_addr", default="127.0.0.1", type=str,
                        help="Master node (rank 0)'s address, should be either "
                             "the IP address or the hostname of node 0, for "
                             "single node multi-proc training, the "
                             "--master_addr can simply be 127.0.0.1")
    parser.add_argument("--master_port", default=29500, type=int,
                        help="Master node (rank 0)'s free port that needs to "
                             "be used for communciation during distributed "
                             "training")

    parser.add_argument("training_script", type=str,
                        help="The full path to the single GPU training "
                             "program/script to be launched in parallel, "
                             "followed by all the arguments for the "
                             "training script")

    # rest from the training program
    parser.add_argument('training_script_args', nargs=REMAINDER)
    return parser.parse_args()
        

if __name__ == "__main__":

    print("Parent process ID:",os.getpid())

    with open("parent_process","w") as f:
        f.write(str(os.getpid()))

    args = parse_args()

    max_micro_batch_size_per_gpu = -1
    cutpoints_per_stage = args.total_num_stages // args.nstages

    with open(args.profile, 'r') as f:
        # skip line with column names
        f.readline()
        for line in f:
            if line == "":
                continue
            batch_size, _f, _b, max_mem_usage, _i , _m, _acts_size, _ = line.split(",")
            # profile is for single stage, so scale acc
            max_mem_usage = int(max_mem_usage) * cutpoints_per_stage
            batch_size = int(batch_size)
            if max_mem_usage > MAX_GPU_MEM:
                break
            else:
                max_micro_batch_size_per_gpu = batch_size

    print("max_micro_batch_size_per_gpu:",max_micro_batch_size_per_gpu)

    if max_micro_batch_size_per_gpu <= 0:
        raise ValueError("No micro-batch can fit for the model! Calculated max micro BS per gpu is " + str(max_micro_batch_size_per_gpu))

    # for max GPU util
    if args.chunk_size == -1:
        args.chunk_size = max_micro_batch_size_per_gpu

    with open('ngpus', 'w') as f:
        f.write(str(args.ngpus_per_server))
    with open('nservers', 'w') as f:
        f.write(str(args.nservers))

    def handler(signum,_):
        global loop_pending
        print('Signal handler called with signal', signum)
        with open('ngpus','r') as f:
            ngpus_per_server = int(f.read())
        with open('nservers','r') as f:
            nservers = int(f.read())
        if args.ngpus_per_server == ngpus_per_server and args.nservers == nservers:
            return
        loop_pending = True
        if args.node_rank >= nservers:
            loop_pending = False
        args.ngpus_per_server = ngpus_per_server
        args.nservers = nservers
        for p in processes:
            p.send_signal(signal.SIGUSR1)
        print("\n\n CONFIG CHANGED TO ",args.ngpus_per_server,"GPUS, ",args.nservers, "SERVERS","\n\n\n")

    signal.signal(signal.SIGUSR1, handler)

    # set PyTorch distributed related environmental variables
    current_env = os.environ.copy()
    current_env["MASTER_ADDR"] = args.master_addr
    current_env["MASTER_PORT"] = str(args.master_port)

    if 'OMP_NUM_THREADS' not in os.environ and args.ngpus_per_server > 1:
        current_env["OMP_NUM_THREADS"] = str(1)
        print("*****************************************\n"
            "Setting OMP_NUM_THREADS environment variable for each process "
            "to be {} in default, to avoid your system being overloaded, "
            "please further tune the variable for optimal performance in "
            "your application as needed. \n"
            "*****************************************".format(current_env["OMP_NUM_THREADS"]))

    loop_count = 0

    while True:
        processes = []
        loop_pending = False

        dist_world_size, stage_to_rank_map_str, ranks_in_server, train_batch_size = calculate_config(args)
        current_env["WORLD_SIZE"] = str(dist_world_size)
        print("World size is",dist_world_size)
        
        # uneven data parallelism not supported yet
        if dist_world_size % args.nstages != 0:
            raise ValueError("Each stage must get equal number of GPU processes")

        for rank in ranks_in_server:
            
            local_rank = rank % args.ngpus_per_server

            # each process's rank
            current_env["RANK"] = str(rank)
            current_env["LOCAL_RANK"] = str(local_rank)

            # spawn the processes
            cmd = [sys.executable, "-u"]
            # cmd = ["bash"]

            cmd.append(args.training_script)

            cmd.append("--rank={}".format(str(rank)))
            cmd.append("--partitions={}".format(str(args.nstages)))
            cmd.append("--chunk_size={}".format(str(args.chunk_size)))
            cmd.append("--local_rank={}".format(str(local_rank)))
            cmd.append("--stage_to_rank_map={}".format(stage_to_rank_map_str))
            cmd.append("--device={}".format(str(local_rank_to_device[local_rank])))
            cmd.append("--train_batch_size={}".format(str(train_batch_size)))
            if loop_count > 0:
                cmd.append("--resume_from_checkpoint")

            cmd.extend(args.training_script_args)
            print(" ".join(cmd))

            # print(current_env["WORLD_SIZE"], current_env["RANK"], current_env["LOCAL_RANK"])
            process = subprocess.Popen(cmd, env=current_env)
            processes.append(process)

        # cleanup on kill or error
        # def cleanup:

        # wait for all processes
        for process in processes:
            process.wait()
            print("Process done with return code", process.returncode)
            if process.returncode != 0:
                for p in processes:
                    p.kill()
                raise subprocess.CalledProcessError(returncode=process.returncode,
                                                    cmd=cmd)

        loop_count += 1

        if not loop_pending:
            print("Finished training!!")
            break
>>>>>>> 3257bbdd
<|MERGE_RESOLUTION|>--- conflicted
+++ resolved
@@ -1,554 +1,271 @@
-<<<<<<< HEAD
-import os
-from argparse import ArgumentParser, REMAINDER
-import sys
-import subprocess
-import signal
-import math
-# import atexit
-
-local_rank_to_device = [0,1,2,3]
-
-# different for diff kinds of GPUs
-MAX_GPU_MEM = 16280000000
-
-def calculate_config(args):
-    # world size in terms of number of processes
-    gpus_available = args.ngpus_per_server * args.nservers
-    gpus_per_stage = (gpus_available // args.nstages) if args.gpus_per_stage == 0 else args.gpus_per_stage
-    dist_world_size = gpus_per_stage * args.nstages
-    assert(dist_world_size < gpus_available, "Too many gpus_per_stage!")
-    unused_gpus = (gpus_available - dist_world_size)
-
-    # one whole server is unused
-    if unused_gpus > args.ngpus_per_server:
-        raise ValueError("Wrong number of servers - too many unused GPUs")
-
-    if args.stage_to_rank_map == "":
-        stage_to_rank_map = {}
-        rank_to_stage_map = {}
-
-        for i in range(dist_world_size):
-            stage = i // gpus_per_stage
-            if stage not in stage_to_rank_map:
-                stage_to_rank_map[stage] = []
-            stage_to_rank_map[stage].append(i)
-            rank_to_stage_map[i] = stage
-        #for i in range(args.nstages):
-        #    stage_to_rank_map[i]= range(i,dist_world_size,args.nstages)
-
-        stage_to_rank_map_str = ""
-        for stage in stage_to_rank_map:
-            ranks = ",".join([str(r) for r in stage_to_rank_map[stage]])
-            stage_to_rank_map_str += (ranks + ";")
-    else:
-        stage_to_rank_map_str = args.stage_to_rank_map
-
-    # batch size should be divisible by num of data parallel workers
-    per_gpu_batch_size = args.batch_size // gpus_per_stage
-    train_batch_size = per_gpu_batch_size * gpus_per_stage
-    
-    # per_gpu_micro_batch_size = math.ceil(per_gpu_batch_size / (1.0 * args.chunks))
-    # gradient_accumulation_steps = 1
-    # max_gradient_accumulation_steps = per_gpu_micro_batch_size // max_micro_batch_size_per_gpu
-
-    # # shouldn't ceil(max_grad_acc_steps) just be the actual one we use??
-    # while per_gpu_micro_batch_size > max_micro_batch_size_per_gpu and gradient_accumulation_steps <= max_gradient_accumulation_steps :
-    #     gradient_accumulation_steps += 1
-    #     per_gpu_micro_batch_size_ = per_gpu_micro_batch_size // gradient_accumulation_steps 
-    #     if per_gpu_micro_batch_size_ <= max_micro_batch_size_per_gpu:
-    #         per_gpu_micro_batch_size = per_gpu_micro_batch_size_
-    #         break
-
-    # # for pipelining, we don't really need gradient accumalation steps - just increase the number of chunks
-    # # we want to keep the micro BS same
-    # args.chunks = args.chunks * gradient_accumulation_steps
-
-    first_rank_in_server = args.node_rank * args.ngpus_per_server
-    if args.node_rank == args.nservers - 1:
-        ranks_in_server = range(first_rank_in_server, first_rank_in_server + args.ngpus_per_server - unused_gpus)
-    else:
-        ranks_in_server = range(first_rank_in_server, first_rank_in_server + args.ngpus_per_server)
-
-    print("Config:")
-    print("train batch size:",args.batch_size)
-    print("partitions:", args.nstages)
-    print("chunk_size:", args.chunk_size)
-    print("data depth:", gpus_per_stage)
-    print("stage to rank map:", stage_to_rank_map_str)
-
-    return dist_world_size, stage_to_rank_map_str, ranks_in_server, train_batch_size
-    
-
-
-def parse_args():
-    """
-    Helper function parsing the command line options
-    @retval ArgumentParser
-    """
-    parser = ArgumentParser(description="BERT PyTorch model parallel training launch "
-                                        "helper utilty that will spawn up "
-                                        "multiple distributed processes")
-
-    parser.add_argument("--ngpus_per_server", type=int, default=4,
-                        help="The desired number of GPUs per server. Each process can be bound to a single GPU.")
-
-    parser.add_argument("--nservers", type=int, default=1,
-                        help="The total number of nodes.")
-
-    parser.add_argument("--node_rank", type=int, default=0,
-                        help="Rank of node amongst servers.")
-
-    parser.add_argument("--nstages", type=int, required = True,
-                        help="Depth of pipeline (number of stages)")
-
-    parser.add_argument("--batch_size", required=True, type=int,
-                        help="Total effective batch size required")
-
-    parser.add_argument("--profile", required=True, type=str,
-                        help="CSV file containing memory profile of the model")
-    
-    parser.add_argument("--chunk_size", type=int, default=-1,
-                        help="Micro-batch size per mini-batch")
-
-    parser.add_argument("--stage_to_rank_map", type=str,default="")
-
-    # need a better way to pass this information ?
-    parser.add_argument("--total_num_stages", required=True, type=int,
-                        help="The total number of potential stages/partitions the model is divided into")
-    
-    parser.add_argument("--gpus_per_stage", type=int, default = "0",
-                        help="GPUs per stage (Only needed when we want to use less than ngpus_per_server * nservers)")
-
-    parser.add_argument("--master_addr", default="127.0.0.1", type=str,
-                        help="Master node (rank 0)'s address, should be either "
-                             "the IP address or the hostname of node 0, for "
-                             "single node multi-proc training, the "
-                             "--master_addr can simply be 127.0.0.1")
-    parser.add_argument("--master_port", default=29500, type=int,
-                        help="Master node (rank 0)'s free port that needs to "
-                             "be used for communciation during distributed "
-                             "training")
-
-    parser.add_argument("training_script", type=str,
-                        help="The full path to the single GPU training "
-                             "program/script to be launched in parallel, "
-                             "followed by all the arguments for the "
-                             "training script")
-
-    # rest from the training program
-    parser.add_argument('training_script_args', nargs=REMAINDER)
-    return parser.parse_args()
-        
-
-if __name__ == "__main__":
-
-    print("Parent process ID:",os.getpid())
-
-    with open("parent_process","w") as f:
-        f.write(str(os.getpid()))
-
-    args = parse_args()
-
-    max_micro_batch_size_per_gpu = -1
-    cutpoints_per_stage = args.total_num_stages // args.nstages
-
-    with open(args.profile, 'r') as f:
-        # skip line with column names
-        f.readline()
-        for line in f:
-            if line == "":
-                continue
-            batch_size, _f, _b, max_mem_usage, _i , _m, _acts_size, _ = line.split(",")
-            # profile is for single stage, so scale acc
-            max_mem_usage = int(max_mem_usage) * cutpoints_per_stage
-            batch_size = int(batch_size)
-            if max_mem_usage > MAX_GPU_MEM:
-                break
-            else:
-                max_micro_batch_size_per_gpu = batch_size
-
-    print("max_micro_batch_size_per_gpu:",max_micro_batch_size_per_gpu)
-
-    if max_micro_batch_size_per_gpu <= 0:
-        raise ValueError("No micro-batch can fit for the model! Calculated max micro BS per gpu is " + str(max_micro_batch_size_per_gpu))
-
-    # for max GPU util
-    if args.chunk_size == -1:
-        args.chunk_size = max_micro_batch_size_per_gpu
-
-    with open('ngpus', 'w') as f:
-        f.write(str(args.ngpus_per_server))
-    with open('nservers', 'w') as f:
-        f.write(str(args.nservers))
-
-    def handler(signum,_):
-        global loop_pending
-        print('Signal handler called with signal', signum)
-        with open('ngpus','r') as f:
-            ngpus_per_server = int(f.read())
-        with open('nservers','r') as f:
-            nservers = int(f.read())
-        if args.ngpus_per_server == ngpus_per_server and args.nservers == nservers:
-            return
-        loop_pending = True
-        if args.node_rank >= nservers:
-            loop_pending = False
-        args.ngpus_per_server = ngpus_per_server
-        args.nservers = nservers
-        for p in processes:
-            p.send_signal(signal.SIGUSR1)
-        print("\n\n CONFIG CHANGED TO ",args.ngpus_per_server,"GPUS, ",args.nservers, "SERVERS","\n\n\n")
-
-    signal.signal(signal.SIGUSR1, handler)
-
-    # set PyTorch distributed related environmental variables
-    current_env = os.environ.copy()
-    current_env["MASTER_ADDR"] = args.master_addr
-    current_env["MASTER_PORT"] = str(args.master_port)
-
-    if 'OMP_NUM_THREADS' not in os.environ and args.ngpus_per_server > 1:
-        current_env["OMP_NUM_THREADS"] = str(1)
-        print("*****************************************\n"
-            "Setting OMP_NUM_THREADS environment variable for each process "
-            "to be {} in default, to avoid your system being overloaded, "
-            "please further tune the variable for optimal performance in "
-            "your application as needed. \n"
-            "*****************************************".format(current_env["OMP_NUM_THREADS"]))
-
-    loop_count = 0
-
-    while True:
-        processes = []
-        loop_pending = False
-
-        dist_world_size, stage_to_rank_map_str, ranks_in_server, train_batch_size = calculate_config(args)
-        current_env["WORLD_SIZE"] = str(dist_world_size)
-        print("World size is",dist_world_size)
-        
-        # uneven data parallelism not supported yet
-        if dist_world_size % args.nstages != 0:
-            raise ValueError("Each stage must get equal number of GPU processes")
-
-        for rank in ranks_in_server:
-            
-            local_rank = rank % args.ngpus_per_server
-
-            # each process's rank
-            current_env["RANK"] = str(rank)
-            current_env["LOCAL_RANK"] = str(local_rank)
-
-            # spawn the processes
-            cmd = [sys.executable, "-u"]
-            # cmd = ["bash"]
-
-            cmd.append(args.training_script)
-
-            cmd.append("--rank={}".format(str(rank)))
-            cmd.append("--partitions={}".format(str(args.nstages)))
-            cmd.append("--chunk_size={}".format(str(args.chunk_size)))
-            cmd.append("--local_rank={}".format(str(local_rank)))
-            cmd.append("--stage_to_rank_map={}".format(stage_to_rank_map_str))
-            cmd.append("--device={}".format(str(local_rank_to_device[local_rank])))
-            cmd.append("--train_batch_size={}".format(str(train_batch_size)))
-            if loop_count > 0:
-                cmd.append("--resume_from_checkpoint")
-
-            cmd.extend(args.training_script_args)
-            print(" ".join(cmd))
-
-            # print(current_env["WORLD_SIZE"], current_env["RANK"], current_env["LOCAL_RANK"])
-            process = subprocess.Popen(cmd, env=current_env)
-            processes.append(process)
-
-        # cleanup on kill or error
-        # def cleanup:
-
-        # wait for all processes
-        for process in processes:
-            process.wait()
-            print("Process done with return code", process.returncode)
-            if process.returncode != 0:
-                for p in processes:
-                    p.kill()
-                raise subprocess.CalledProcessError(returncode=process.returncode,
-                                                    cmd=cmd)
-
-        os.system("rm worker_process")
-        loop_count += 1
-
-        if not loop_pending:
-            print("Finished training!!")
-            break
-=======
-import os
-from argparse import ArgumentParser, REMAINDER
-import sys
-import subprocess
-import signal
-import math
-# import atexit
-
-local_rank_to_device = [0,1,2,3]
-
-# different for diff kinds of GPUs
-MAX_GPU_MEM = 16280000000
-
-def calculate_config(args):
-    # world size in terms of number of processes
-    gpus_available = args.ngpus_per_server * args.nservers
-    gpus_per_stage = (gpus_available // args.nstages) if args.gpus_per_stage == 0 else args.gpus_per_stage
-    dist_world_size = gpus_per_stage * args.nstages
-    assert(dist_world_size < gpus_available, "Too many gpus_per_stage!")
-    unused_gpus = (gpus_available - dist_world_size)
-
-    # one whole server is unused
-    if unused_gpus > args.ngpus_per_server:
-        raise ValueError("Wrong number of servers - too many unused GPUs")
-
-    stage_to_rank_map = {}
-    rank_to_stage_map = {}
-
-    for i in range(args.nstages):
-        stage_to_rank_map[i]= range(i,dist_world_size,args.nstages)
-#    for i in range(0,dist_world_size,gpus_per_stage):
-#        stage_to_rank_map[int(i//gpus_per_stage)] = range(i,i+gpus_per_stage)
-    stage_to_rank_map_str = ""
-    for stage in stage_to_rank_map:
-        ranks = ",".join([str(r) for r in stage_to_rank_map[stage]])
-        stage_to_rank_map_str += (ranks + ";")
-
-    # batch size should be divisible by num of data parallel workers
-    per_gpu_batch_size = args.batch_size // gpus_per_stage
-    train_batch_size = per_gpu_batch_size * gpus_per_stage
-    
-    # per_gpu_micro_batch_size = math.ceil(per_gpu_batch_size / (1.0 * args.chunks))
-    # gradient_accumulation_steps = 1
-    # max_gradient_accumulation_steps = per_gpu_micro_batch_size // max_micro_batch_size_per_gpu
-
-    # # shouldn't ceil(max_grad_acc_steps) just be the actual one we use??
-    # while per_gpu_micro_batch_size > max_micro_batch_size_per_gpu and gradient_accumulation_steps <= max_gradient_accumulation_steps :
-    #     gradient_accumulation_steps += 1
-    #     per_gpu_micro_batch_size_ = per_gpu_micro_batch_size // gradient_accumulation_steps 
-    #     if per_gpu_micro_batch_size_ <= max_micro_batch_size_per_gpu:
-    #         per_gpu_micro_batch_size = per_gpu_micro_batch_size_
-    #         break
-
-    # # for pipelining, we don't really need gradient accumalation steps - just increase the number of chunks
-    # # we want to keep the micro BS same
-    # args.chunks = args.chunks * gradient_accumulation_steps
-
-    first_rank_in_server = args.node_rank * args.ngpus_per_server
-    if args.node_rank == args.nservers - 1:
-        ranks_in_server = range(first_rank_in_server, first_rank_in_server + args.ngpus_per_server - unused_gpus)
-    else:
-        ranks_in_server = range(first_rank_in_server, first_rank_in_server + args.ngpus_per_server)
-
-    print("Config:")
-    print("train batch size:",args.batch_size)
-    print("partitions:", args.nstages)
-    print("chunk_size:", args.chunk_size)
-    print("data depth:", gpus_per_stage)
-    print("stage to rank map:", stage_to_rank_map_str)
-
-    return dist_world_size, stage_to_rank_map_str, ranks_in_server, train_batch_size
-    
-
-
-def parse_args():
-    """
-    Helper function parsing the command line options
-    @retval ArgumentParser
-    """
-    parser = ArgumentParser(description="BERT PyTorch model parallel training launch "
-                                        "helper utilty that will spawn up "
-                                        "multiple distributed processes")
-
-    parser.add_argument("--ngpus_per_server", type=int, default=4,
-                        help="The desired number of GPUs per server. Each process can be bound to a single GPU.")
-
-    parser.add_argument("--nservers", type=int, default=1,
-                        help="The total number of nodes.")
-
-    parser.add_argument("--node_rank", type=int, default=0,
-                        help="Rank of node amongst servers.")
-
-    parser.add_argument("--nstages", type=int, required = True,
-                        help="Depth of pipeline (number of stages)")
-
-    parser.add_argument("--batch_size", required=True, type=int,
-                        help="Total effective batch size required")
-
-    parser.add_argument("--profile", required=True, type=str,
-                        help="CSV file containing memory profile of the model")
-    
-    parser.add_argument("--chunk_size", type=int, default=-1,
-                        help="Micro-batch size per mini-batch")
-
-    # need a better way to pass this information ?
-    parser.add_argument("--total_num_stages", required=True, type=int,
-                        help="The total number of potential stages/partitions the model is divided into")
-    
-    parser.add_argument("--gpus_per_stage", type=int, default = "0",
-                        help="GPUs per stage (Only needed when we want to use less than ngpus_per_server * nservers)")
-
-    parser.add_argument("--master_addr", default="127.0.0.1", type=str,
-                        help="Master node (rank 0)'s address, should be either "
-                             "the IP address or the hostname of node 0, for "
-                             "single node multi-proc training, the "
-                             "--master_addr can simply be 127.0.0.1")
-    parser.add_argument("--master_port", default=29500, type=int,
-                        help="Master node (rank 0)'s free port that needs to "
-                             "be used for communciation during distributed "
-                             "training")
-
-    parser.add_argument("training_script", type=str,
-                        help="The full path to the single GPU training "
-                             "program/script to be launched in parallel, "
-                             "followed by all the arguments for the "
-                             "training script")
-
-    # rest from the training program
-    parser.add_argument('training_script_args', nargs=REMAINDER)
-    return parser.parse_args()
-        
-
-if __name__ == "__main__":
-
-    print("Parent process ID:",os.getpid())
-
-    with open("parent_process","w") as f:
-        f.write(str(os.getpid()))
-
-    args = parse_args()
-
-    max_micro_batch_size_per_gpu = -1
-    cutpoints_per_stage = args.total_num_stages // args.nstages
-
-    with open(args.profile, 'r') as f:
-        # skip line with column names
-        f.readline()
-        for line in f:
-            if line == "":
-                continue
-            batch_size, _f, _b, max_mem_usage, _i , _m, _acts_size, _ = line.split(",")
-            # profile is for single stage, so scale acc
-            max_mem_usage = int(max_mem_usage) * cutpoints_per_stage
-            batch_size = int(batch_size)
-            if max_mem_usage > MAX_GPU_MEM:
-                break
-            else:
-                max_micro_batch_size_per_gpu = batch_size
-
-    print("max_micro_batch_size_per_gpu:",max_micro_batch_size_per_gpu)
-
-    if max_micro_batch_size_per_gpu <= 0:
-        raise ValueError("No micro-batch can fit for the model! Calculated max micro BS per gpu is " + str(max_micro_batch_size_per_gpu))
-
-    # for max GPU util
-    if args.chunk_size == -1:
-        args.chunk_size = max_micro_batch_size_per_gpu
-
-    with open('ngpus', 'w') as f:
-        f.write(str(args.ngpus_per_server))
-    with open('nservers', 'w') as f:
-        f.write(str(args.nservers))
-
-    def handler(signum,_):
-        global loop_pending
-        print('Signal handler called with signal', signum)
-        with open('ngpus','r') as f:
-            ngpus_per_server = int(f.read())
-        with open('nservers','r') as f:
-            nservers = int(f.read())
-        if args.ngpus_per_server == ngpus_per_server and args.nservers == nservers:
-            return
-        loop_pending = True
-        if args.node_rank >= nservers:
-            loop_pending = False
-        args.ngpus_per_server = ngpus_per_server
-        args.nservers = nservers
-        for p in processes:
-            p.send_signal(signal.SIGUSR1)
-        print("\n\n CONFIG CHANGED TO ",args.ngpus_per_server,"GPUS, ",args.nservers, "SERVERS","\n\n\n")
-
-    signal.signal(signal.SIGUSR1, handler)
-
-    # set PyTorch distributed related environmental variables
-    current_env = os.environ.copy()
-    current_env["MASTER_ADDR"] = args.master_addr
-    current_env["MASTER_PORT"] = str(args.master_port)
-
-    if 'OMP_NUM_THREADS' not in os.environ and args.ngpus_per_server > 1:
-        current_env["OMP_NUM_THREADS"] = str(1)
-        print("*****************************************\n"
-            "Setting OMP_NUM_THREADS environment variable for each process "
-            "to be {} in default, to avoid your system being overloaded, "
-            "please further tune the variable for optimal performance in "
-            "your application as needed. \n"
-            "*****************************************".format(current_env["OMP_NUM_THREADS"]))
-
-    loop_count = 0
-
-    while True:
-        processes = []
-        loop_pending = False
-
-        dist_world_size, stage_to_rank_map_str, ranks_in_server, train_batch_size = calculate_config(args)
-        current_env["WORLD_SIZE"] = str(dist_world_size)
-        print("World size is",dist_world_size)
-        
-        # uneven data parallelism not supported yet
-        if dist_world_size % args.nstages != 0:
-            raise ValueError("Each stage must get equal number of GPU processes")
-
-        for rank in ranks_in_server:
-            
-            local_rank = rank % args.ngpus_per_server
-
-            # each process's rank
-            current_env["RANK"] = str(rank)
-            current_env["LOCAL_RANK"] = str(local_rank)
-
-            # spawn the processes
-            cmd = [sys.executable, "-u"]
-            # cmd = ["bash"]
-
-            cmd.append(args.training_script)
-
-            cmd.append("--rank={}".format(str(rank)))
-            cmd.append("--partitions={}".format(str(args.nstages)))
-            cmd.append("--chunk_size={}".format(str(args.chunk_size)))
-            cmd.append("--local_rank={}".format(str(local_rank)))
-            cmd.append("--stage_to_rank_map={}".format(stage_to_rank_map_str))
-            cmd.append("--device={}".format(str(local_rank_to_device[local_rank])))
-            cmd.append("--train_batch_size={}".format(str(train_batch_size)))
-            if loop_count > 0:
-                cmd.append("--resume_from_checkpoint")
-
-            cmd.extend(args.training_script_args)
-            print(" ".join(cmd))
-
-            # print(current_env["WORLD_SIZE"], current_env["RANK"], current_env["LOCAL_RANK"])
-            process = subprocess.Popen(cmd, env=current_env)
-            processes.append(process)
-
-        # cleanup on kill or error
-        # def cleanup:
-
-        # wait for all processes
-        for process in processes:
-            process.wait()
-            print("Process done with return code", process.returncode)
-            if process.returncode != 0:
-                for p in processes:
-                    p.kill()
-                raise subprocess.CalledProcessError(returncode=process.returncode,
-                                                    cmd=cmd)
-
-        loop_count += 1
-
-        if not loop_pending:
-            print("Finished training!!")
-            break
->>>>>>> 3257bbdd
+import os
+from argparse import ArgumentParser, REMAINDER
+import sys
+import subprocess
+import signal
+import math
+# import atexit
+
+local_rank_to_device = [0,1,2,3]
+
+# different for diff kinds of GPUs
+MAX_GPU_MEM = 16280000000
+
+def calculate_config(args):
+    # world size in terms of number of processes
+    gpus_available = args.ngpus_per_server * args.nservers
+    gpus_per_stage = (gpus_available // args.nstages) if args.gpus_per_stage == 0 else args.gpus_per_stage
+    dist_world_size = gpus_per_stage * args.nstages
+    assert(dist_world_size < gpus_available, "Too many gpus_per_stage!")
+    unused_gpus = (gpus_available - dist_world_size)
+
+    # one whole server is unused
+    if unused_gpus > args.ngpus_per_server:
+        raise ValueError("Wrong number of servers - too many unused GPUs")
+
+    stage_to_rank_map = {}
+    rank_to_stage_map = {}
+
+    for i in range(args.nstages):
+        stage_to_rank_map[i]= range(i,dist_world_size,args.nstages)
+#    for i in range(0,dist_world_size,gpus_per_stage):
+#        stage_to_rank_map[int(i//gpus_per_stage)] = range(i,i+gpus_per_stage)
+    stage_to_rank_map_str = ""
+    for stage in stage_to_rank_map:
+        ranks = ",".join([str(r) for r in stage_to_rank_map[stage]])
+        stage_to_rank_map_str += (ranks + ";")
+
+    # batch size should be divisible by num of data parallel workers
+    per_gpu_batch_size = args.batch_size // gpus_per_stage
+    train_batch_size = per_gpu_batch_size * gpus_per_stage
+    
+    # per_gpu_micro_batch_size = math.ceil(per_gpu_batch_size / (1.0 * args.chunks))
+    # gradient_accumulation_steps = 1
+    # max_gradient_accumulation_steps = per_gpu_micro_batch_size // max_micro_batch_size_per_gpu
+
+    # # shouldn't ceil(max_grad_acc_steps) just be the actual one we use??
+    # while per_gpu_micro_batch_size > max_micro_batch_size_per_gpu and gradient_accumulation_steps <= max_gradient_accumulation_steps :
+    #     gradient_accumulation_steps += 1
+    #     per_gpu_micro_batch_size_ = per_gpu_micro_batch_size // gradient_accumulation_steps 
+    #     if per_gpu_micro_batch_size_ <= max_micro_batch_size_per_gpu:
+    #         per_gpu_micro_batch_size = per_gpu_micro_batch_size_
+    #         break
+
+    # # for pipelining, we don't really need gradient accumalation steps - just increase the number of chunks
+    # # we want to keep the micro BS same
+    # args.chunks = args.chunks * gradient_accumulation_steps
+
+    first_rank_in_server = args.node_rank * args.ngpus_per_server
+    if args.node_rank == args.nservers - 1:
+        ranks_in_server = range(first_rank_in_server, first_rank_in_server + args.ngpus_per_server - unused_gpus)
+    else:
+        ranks_in_server = range(first_rank_in_server, first_rank_in_server + args.ngpus_per_server)
+
+    print("Config:")
+    print("train batch size:",args.batch_size)
+    print("partitions:", args.nstages)
+    print("chunk_size:", args.chunk_size)
+    print("data depth:", gpus_per_stage)
+    print("stage to rank map:", stage_to_rank_map_str)
+
+    return dist_world_size, stage_to_rank_map_str, ranks_in_server, train_batch_size
+    
+
+
+def parse_args():
+    """
+    Helper function parsing the command line options
+    @retval ArgumentParser
+    """
+    parser = ArgumentParser(description="BERT PyTorch model parallel training launch "
+                                        "helper utilty that will spawn up "
+                                        "multiple distributed processes")
+
+    parser.add_argument("--ngpus_per_server", type=int, default=4,
+                        help="The desired number of GPUs per server. Each process can be bound to a single GPU.")
+
+    parser.add_argument("--nservers", type=int, default=1,
+                        help="The total number of nodes.")
+
+    parser.add_argument("--node_rank", type=int, default=0,
+                        help="Rank of node amongst servers.")
+
+    parser.add_argument("--nstages", type=int, required = True,
+                        help="Depth of pipeline (number of stages)")
+
+    parser.add_argument("--batch_size", required=True, type=int,
+                        help="Total effective batch size required")
+
+    parser.add_argument("--profile", required=True, type=str,
+                        help="CSV file containing memory profile of the model")
+    
+    parser.add_argument("--chunk_size", type=int, default=-1,
+                        help="Micro-batch size per mini-batch")
+
+    # need a better way to pass this information ?
+    parser.add_argument("--total_num_stages", required=True, type=int,
+                        help="The total number of potential stages/partitions the model is divided into")
+    
+    parser.add_argument("--gpus_per_stage", type=int, default = "0",
+                        help="GPUs per stage (Only needed when we want to use less than ngpus_per_server * nservers)")
+
+    parser.add_argument("--master_addr", default="127.0.0.1", type=str,
+                        help="Master node (rank 0)'s address, should be either "
+                             "the IP address or the hostname of node 0, for "
+                             "single node multi-proc training, the "
+                             "--master_addr can simply be 127.0.0.1")
+    parser.add_argument("--master_port", default=29500, type=int,
+                        help="Master node (rank 0)'s free port that needs to "
+                             "be used for communciation during distributed "
+                             "training")
+
+    parser.add_argument("training_script", type=str,
+                        help="The full path to the single GPU training "
+                             "program/script to be launched in parallel, "
+                             "followed by all the arguments for the "
+                             "training script")
+
+    # rest from the training program
+    parser.add_argument('training_script_args', nargs=REMAINDER)
+    return parser.parse_args()
+        
+
+if __name__ == "__main__":
+
+    print("Parent process ID:",os.getpid())
+
+    with open("parent_process","w") as f:
+        f.write(str(os.getpid()))
+
+    args = parse_args()
+
+    max_micro_batch_size_per_gpu = -1
+    cutpoints_per_stage = args.total_num_stages // args.nstages
+
+    with open(args.profile, 'r') as f:
+        # skip line with column names
+        f.readline()
+        for line in f:
+            if line == "":
+                continue
+            batch_size, _f, _b, max_mem_usage, _i , _m, _acts_size, _ = line.split(",")
+            # profile is for single stage, so scale acc
+            max_mem_usage = int(max_mem_usage) * cutpoints_per_stage
+            batch_size = int(batch_size)
+            if max_mem_usage > MAX_GPU_MEM:
+                break
+            else:
+                max_micro_batch_size_per_gpu = batch_size
+
+    print("max_micro_batch_size_per_gpu:",max_micro_batch_size_per_gpu)
+
+    if max_micro_batch_size_per_gpu <= 0:
+        raise ValueError("No micro-batch can fit for the model! Calculated max micro BS per gpu is " + str(max_micro_batch_size_per_gpu))
+
+    # for max GPU util
+    if args.chunk_size == -1:
+        args.chunk_size = max_micro_batch_size_per_gpu
+
+    with open('ngpus', 'w') as f:
+        f.write(str(args.ngpus_per_server))
+    with open('nservers', 'w') as f:
+        f.write(str(args.nservers))
+
+    def handler(signum,_):
+        global loop_pending
+        print('Signal handler called with signal', signum)
+        with open('ngpus','r') as f:
+            ngpus_per_server = int(f.read())
+        with open('nservers','r') as f:
+            nservers = int(f.read())
+        if args.ngpus_per_server == ngpus_per_server and args.nservers == nservers:
+            return
+        loop_pending = True
+        if args.node_rank >= nservers:
+            loop_pending = False
+        args.ngpus_per_server = ngpus_per_server
+        args.nservers = nservers
+        for p in processes:
+            p.send_signal(signal.SIGUSR1)
+        print("\n\n CONFIG CHANGED TO ",args.ngpus_per_server,"GPUS, ",args.nservers, "SERVERS","\n\n\n")
+
+    signal.signal(signal.SIGUSR1, handler)
+
+    # set PyTorch distributed related environmental variables
+    current_env = os.environ.copy()
+    current_env["MASTER_ADDR"] = args.master_addr
+    current_env["MASTER_PORT"] = str(args.master_port)
+
+    if 'OMP_NUM_THREADS' not in os.environ and args.ngpus_per_server > 1:
+        current_env["OMP_NUM_THREADS"] = str(1)
+        print("*****************************************\n"
+            "Setting OMP_NUM_THREADS environment variable for each process "
+            "to be {} in default, to avoid your system being overloaded, "
+            "please further tune the variable for optimal performance in "
+            "your application as needed. \n"
+            "*****************************************".format(current_env["OMP_NUM_THREADS"]))
+
+    loop_count = 0
+
+    while True:
+        processes = []
+        loop_pending = False
+
+        dist_world_size, stage_to_rank_map_str, ranks_in_server, train_batch_size = calculate_config(args)
+        current_env["WORLD_SIZE"] = str(dist_world_size)
+        print("World size is",dist_world_size)
+        
+        # uneven data parallelism not supported yet
+        if dist_world_size % args.nstages != 0:
+            raise ValueError("Each stage must get equal number of GPU processes")
+
+        for rank in ranks_in_server:
+            
+            local_rank = rank % args.ngpus_per_server
+
+            # each process's rank
+            current_env["RANK"] = str(rank)
+            current_env["LOCAL_RANK"] = str(local_rank)
+
+            # spawn the processes
+            cmd = [sys.executable, "-u"]
+            # cmd = ["bash"]
+
+            cmd.append(args.training_script)
+
+            cmd.append("--rank={}".format(str(rank)))
+            cmd.append("--partitions={}".format(str(args.nstages)))
+            cmd.append("--chunk_size={}".format(str(args.chunk_size)))
+            cmd.append("--local_rank={}".format(str(local_rank)))
+            cmd.append("--stage_to_rank_map={}".format(stage_to_rank_map_str))
+            cmd.append("--device={}".format(str(local_rank_to_device[local_rank])))
+            cmd.append("--train_batch_size={}".format(str(train_batch_size)))
+            if loop_count > 0:
+                cmd.append("--resume_from_checkpoint")
+
+            cmd.extend(args.training_script_args)
+            print(" ".join(cmd))
+
+            # print(current_env["WORLD_SIZE"], current_env["RANK"], current_env["LOCAL_RANK"])
+            process = subprocess.Popen(cmd, env=current_env)
+            processes.append(process)
+
+        # cleanup on kill or error
+        # def cleanup:
+
+        # wait for all processes
+        for process in processes:
+            process.wait()
+            print("Process done with return code", process.returncode)
+            if process.returncode != 0:
+                for p in processes:
+                    p.kill()
+                raise subprocess.CalledProcessError(returncode=process.returncode,
+                                                    cmd=cmd)
+
+        loop_count += 1
+
+        if not loop_pending:
+            print("Finished training!!")
+            break
+