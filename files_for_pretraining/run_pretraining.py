--- conflicted
+++ resolved
@@ -80,13 +80,8 @@
         train_dataloader = DataLoader(train_data, batch_size=(args.train_batch_size // num_replicas), sampler=train_sampler, shuffle = False, drop_last = True, pin_memory=True, num_workers=4)
     else:
         train_sampler = SequentialSampler(train_data)
-<<<<<<< HEAD
         train_dataloader = DataLoader(train_data, sampler=train_sampler,
                                     batch_size=args.train_batch_size, num_workers=4,
-=======
-    train_dataloader = DataLoader(train_data, sampler=train_sampler,
-                                  batch_size=args.train_batch_size, num_workers=4,
->>>>>>> 3257bbdd
                                     pin_memory=True, shuffle = False, drop_last = True)
 
     return train_dataloader, input_file
@@ -277,16 +272,8 @@
     args.n_gpu = 1
     torch.cuda.set_device(args.device)
     device = torch.device("cuda", args.device)
-<<<<<<< HEAD
-    # os.environ['MASTER_ADDR'] = '127.0.0.1'
-    # os.environ['MASTER_PORT'] = '29500'
     connect_timeout = datetime.timedelta(minutes=10)
     world_size = len(args.stage_to_rank_map.split(";")[0].split(",")) * args.partitions
-    print(world_size)
-=======
-    connect_timeout = datetime.timedelta(minutes=10)
-    world_size = len(args.stage_to_rank_map.split(";")[0].split(",")) * args.partitions
->>>>>>> 3257bbdd
     torch.distributed.init_process_group(backend='gloo', timeout=connect_timeout, world_size=world_size, rank=args.rank)
     # '''
     '''
@@ -348,20 +335,12 @@
         if not args.init_checkpoint:
             checkpoint = torch.load(os.path.join(args.output_dir, "ckpt_{}.pt".format(global_step)), map_location="cpu")
             model_cp_dir = os.path.join(args.output_dir, "model_ckpt_{}".format(global_step))
-<<<<<<< HEAD
-            print("looaaddingg varuna ckpt", global_step)
-=======
             print("loading varuna ckpt", global_step)
->>>>>>> 3257bbdd
             model_state_dict = load_varuna_checkpoint(args.stage, args.partitions, config.num_hidden_layers, model_cp_dir)
         else:
             checkpoint = torch.load(args.init_checkpoint, map_location="cpu")
 
-<<<<<<< HEAD
-        model.load_state_dict(model_state_dict, strict=False)
-=======
         model.load_state_dict(model_state_dict, strict = False)
->>>>>>> 3257bbdd
         if args.phase2:
             global_step -= args.phase1_end_step
         if is_main_process():
@@ -393,8 +372,6 @@
             amp._amp_state.loss_scalers[0]._loss_scale = 2**20
         else:
             model, optimizer = amp.initialize(model, optimizer, opt_level="O2", loss_scale=8.0)
-<<<<<<< HEAD
-=======
 
         # need to check if parameter_names map works for new fp16 model params
         for n,p in model.named_parameters():
@@ -408,7 +385,6 @@
         for p_model, p_master in zip(fp16_model_params, fp32_master_params):
             parameter_names[p_master] = parameter_names.pop(p_model)
         # parameter_names = parameter_names_
->>>>>>> 3257bbdd
 
     if args.resume_from_checkpoint:
         if args.phase2 or args.init_checkpoint:
@@ -421,13 +397,6 @@
                 checkpoint['optimizer']['param_groups'][iter]['t_total'] = args.max_steps
                 checkpoint['optimizer']['param_groups'][iter]['warmup'] = args.warmup_proportion
                 checkpoint['optimizer']['param_groups'][iter]['lr'] = args.learning_rate
-<<<<<<< HEAD
-        optimizer.load_state_dict(checkpoint['optimizer'])  # , strict=False)
-        for state in optimizer.state.values():
-            for k, v in state.items():
-                if isinstance(v, torch.Tensor):
-                    state[k] = v.to(args.device)
-=======
         
         amp.load_state_dict(checkpoint['amp'])
         # reload optimizer state
@@ -450,7 +419,6 @@
                 optimizer.state[p] = opt_state[name]
                 success += 1
         print(success, "resume success")
->>>>>>> 3257bbdd
 
         # Restore AMP master parameters          
         if args.fp16:
@@ -531,13 +499,6 @@
 
 def main():
 
-<<<<<<< HEAD
-    # won't work ansync
-    with open("worker_process","a" if os.path.isfile("worker_process") else "w") as f:
-        f.write(" " + str(os.getpid()) + " ")
-
-=======
->>>>>>> 3257bbdd
     def handler(signum,_):
         global TERMINATE_TRAINING
         print(args.rank, 'signal handler called with signal', signum)
@@ -564,22 +525,6 @@
             if rank == args.rank:
                 args.stage = stage
                 break
-<<<<<<< HEAD
-
-    print('stage_to_rank_map = ', stage_to_rank_map, ', args.stage = ', args.stage)
-    if args.rank == stage_to_rank_map[3][-1]:
-        loss_filename = 'stats/pretraining1/varuna_asyncsend_'+("fp16" if args.fp16 else "fp32") +"_"+str(args.learning_rate)+"_"+str(args.train_batch_size)+'_'+str(args.partitions)+'p_'+str(data_depth)+'dp_'+str(args.chunk_size)+'csize_'+str(args.stage) + '.txt'
-        if os.path.isfile(loss_filename):
-            if args.resume_from_checkpoint:
-                loss_file = open(loss_filename, 'a')
-                loss_file.write("resuming\n")
-            else:
-                raise RuntimeError("File ({}) already exists.".format(loss_filename))
-        else:
-            loss_file = open(loss_filename, 'w')
-            # loss_file.write("MB time, total train time, TFLOPS, Max GPU mem, Curr GPU mem, Opt state mem, loss\n")
-=======
->>>>>>> 3257bbdd
 
     device, args = setup_training(args)
 
@@ -668,10 +613,6 @@
                                             pin_memory=True, shuffle = False, drop_last = True)
 
             dummy_input = dict()
-<<<<<<< HEAD
-            # '''
-=======
->>>>>>> 3257bbdd
             dummy_train_dataloader = DataLoader(train_data, sampler=SequentialSampler(train_data), batch_size=1, num_workers=1, pin_memory=False)
             train_iter = tqdm(dummy_train_dataloader, desc="Iteration")
             for step, batch in enumerate(train_iter):
@@ -687,13 +628,7 @@
             del train_iter
             del dummy_train_dataloader
 
-<<<<<<< HEAD
-            print(args.rank, "has initial memory", torch.cuda.memory_allocated(args.device))
             model = Varuna(model, stage_to_rank_map, dummy_input, args.train_batch_size, optimizer, args.chunk_size, args.fp16, local_rank=args.local_rank, device=args.device)
-            print(args.rank, "model memory", torch.cuda.memory_allocated(args.device))
-=======
-            model = Varuna(model, stage_to_rank_map, dummy_input, args.train_batch_size, optimizer, args.chunk_size, args.fp16, local_rank=args.local_rank, device=args.device)
->>>>>>> 3257bbdd
             model.train()
             # '''
 
@@ -716,10 +651,6 @@
                 dataset_future = pool.submit(create_pretraining_dataset, data_file, args.max_predictions_per_seq, shared_file_list, args, my_stage_ranks)
                 train_iter = tqdm(train_dataloader, desc="Iteration") if is_main_process() else train_dataloader
 
-<<<<<<< HEAD
-                dataset_future = pool.submit(create_pretraining_dataset, data_file, args.max_predictions_per_seq, shared_file_list, args, my_stage_ranks)
-=======
->>>>>>> 3257bbdd
 
                 for step, batch in enumerate(train_iter):
                     training_steps += 1
@@ -732,21 +663,6 @@
                     inputs['attention_mask'] = input_mask
                     inputs['masked_lm_labels'] = masked_lm_labels
                     inputs['next_sentence_label'] = next_sentence_labels
-<<<<<<< HEAD
-
-                    torch.cuda.reset_max_memory_allocated(args.device)
-                    pre_pipeline_mem = torch.cuda.memory_allocated(args.device)
-                    
-                    minibatch_time = time.time()
-                    loss = model(inputs)
-                    minibatch_time = time.time() - minibatch_time
-                    tflops = 1.33 * (args.train_batch_size / minibatch_time)     # TFLOPS ~ 1.33 * examples per sec
-                    tflops = tflops / (args.partitions * data_depth)        # scale by # gpus
-                    avg_mb_time += minibatch_time
-                    avg_tflops += tflops
-                    # '''
-=======
->>>>>>> 3257bbdd
 
                     torch.cuda.reset_max_memory_allocated(args.device)
                     pre_pipeline_mem = torch.cuda.memory_allocated(args.device)
@@ -768,10 +684,6 @@
                         max_mem = torch.cuda.max_memory_allocated(args.device)
                         curr_mem = torch.cuda.memory_allocated(args.device)
                         opt_state_mem = curr_mem - pre_pipeline_mem
-<<<<<<< HEAD
-                        # print(args.rank, "After", curr_mem)
-=======
->>>>>>> 3257bbdd
 
                     if global_step >= args.max_steps:
                         last_num_steps = int(training_steps / args.gradient_accumulation_steps) % args.log_freq
@@ -781,19 +693,6 @@
                         if is_main_process():
                             logger.info("Total Steps:{} Final Loss = {}".format(training_steps / args.gradient_accumulation_steps, average_loss.item()))
                     elif training_steps % (args.log_freq * args.gradient_accumulation_steps) == 0:
-<<<<<<< HEAD
-                        # if is_main_process():       # comment this for varuna
-                        if args.rank == stage_to_rank_map[args.partitions-1][-1]:
-                            print("Step:{} Average Loss = {} Step Loss = {} LR {}".format(global_step, average_loss / (
-                                        args.log_freq * divisor), loss * args.gradient_accumulation_steps / divisor,
-                                        optimizer.param_groups[0]['lr']))
-                        if args.rank == stage_to_rank_map[3][-1]:
-                            if global_step%10==0:
-                                loss_file.flush()
-                            total_train_time = time.time() - train_start_time
-                            # loss_file.write("{}, {}, {}, {}, {}, {}, {}\n".format(minibatch_time, total_train_time, tflops, max_mem, curr_mem, opt_state_mem, average_loss))
-                            loss_file.write(str(average_loss)+', ')
-=======
                         if args.stage == args.partitions - 1:
                             print("Step:{} Average Loss = {} Step Loss = {} LR {}".format(global_step, average_loss / (
                                         args.log_freq * divisor), loss * args.gradient_accumulation_steps / divisor,
@@ -804,20 +703,11 @@
                             total_train_time = time.time() - train_start_time
                             loss_scale = _amp_state.loss_scalers[0].loss_scale()
                             loss_file.write("{}, {}, {}, {}, {}, {}, {}, {}\n".format(minibatch_time, total_train_time, tflops, max_mem, curr_mem, opt_state_mem, loss_scale, average_loss))
->>>>>>> 3257bbdd
 
                         average_loss = 0 
 
                     if global_step >= args.max_steps or TERMINATE_TRAINING or training_steps % (
                             args.num_steps_per_checkpoint * args.gradient_accumulation_steps) == 0:
-<<<<<<< HEAD
-                        # Save a trained model
-                        model_cp_dir = os.path.join(args.output_dir, "model_ckpt_{}".format(global_step))
-                        if args.local_rank == 0 and not os.path.exists(model_cp_dir):
-                            os.makedirs(model_cp_dir)
-                        torch.distributed.barrier()
-                        model.checkpoint(model_cp_dir)
-=======
                             # Save a trained model
                         model_cp_dir = os.path.join(args.output_dir, "model_ckpt_{}".format(global_step))
                         opt_cp_dir = os.path.join(args.output_dir, "opt_ckpt_{}".format(global_step))
@@ -832,7 +722,6 @@
                             master_params = list(amp.master_params(optimizer))
                             # assert len(master_params) == 398,"NO! got {} master params".format(len(master_params))
                             torch.save(master_params, os.path.join(opt_cp_dir,"opt-fp32-params-{}".format(args.stage)))
->>>>>>> 3257bbdd
                         torch.distributed.barrier()
                         if args.rank == 0:
                             # assert model_state_dict is not None, "Wrong checkpointing!!"
@@ -841,12 +730,6 @@
                             else:
                                 output_save_file = os.path.join(args.output_dir, "ckpt_{}.pt".format(global_step + args.phase1_end_step))
                             if args.do_train:
-<<<<<<< HEAD
-                                torch.save({'optimizer': optimizer.state_dict(),
-                                            # 'model': model_state_dict,
-                                            'master params': list(amp.master_params(optimizer)),
-                                            'files': [f_id] + files}, output_save_file)
-=======
                                 opt_state_dict = optimizer.state_dict()
                                 opt_state_dict["state"] = {}
                                 torch.save({'optimizer': opt_state_dict,
@@ -854,7 +737,6 @@
                                             # 'master params': list(amp.master_params(optimizer)),
                                             'files': [f_id] + files,
                                             'amp': amp.state_dict()}, output_save_file)
->>>>>>> 3257bbdd
 
                                 most_recent_ckpts_paths.append(output_save_file)
                                 most_recent_model_ckpts_paths.append(model_cp_dir)
@@ -862,23 +744,11 @@
                                     ckpt_to_be_removed = most_recent_ckpts_paths.pop(0)
                                     os.remove(ckpt_to_be_removed)
                                     # os.rmdir(most_recent_model_ckpts_paths.pop(0))
-<<<<<<< HEAD
-
-                    # if global_step == 1500:
-                    #     os.system("bash signal_remote.sh 4 4")
-                    
-                    if global_step >= args.max_steps or TERMINATE_TRAINING:
-                        del train_dataloader
-                        return args
-
-                    
-=======
 
 
                     if global_step >= args.max_steps or TERMINATE_TRAINING:
                             del train_dataloader
                             return args
->>>>>>> 3257bbdd
 
                 del train_dataloader
                 # thread.join()
@@ -887,11 +757,7 @@
                 train_dataloader, data_file = dataset_future.result(timeout=None)
 
             epoch += 1
-<<<<<<< HEAD
-    if args.rank == stage_to_rank_map[3][-1]:
-=======
     if args.stage == args.partitions - 1:
->>>>>>> 3257bbdd
         loss_file.close()
 
 
@@ -899,5 +765,4 @@
     now = time.time()
     args = main()
     if is_main_process():
-        print("Total time taken {}".format(time.time() - now))
-
+        print("Total time taken {}".format(time.time() - now))