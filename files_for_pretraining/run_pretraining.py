# coding=utf-8
# Copyright (c) 2019 NVIDIA CORPORATION. All rights reserved.
# Copyright 2018 The Google AI Language Team Authors and The HugginFace Inc. team.

# Licensed under the Apache License, Version 2.0 (the "License");
# you may not use this file except in compliance with the License.
# You may obtain a copy of the License at
#
#     http://www.apache.org/licenses/LICENSE-2.0
#
# Unless required by applicable law or agreed to in writing, software
# distributed under the License is distributed on an "AS IS" BASIS,
# WITHOUT WARRANTIES OR CONDITIONS OF ANY KIND, either express or implied.
# See the License for the specific language governing permissions and
# limitations under the License.

"""BERT finetuning runner."""

from __future__ import absolute_import
from __future__ import division
from __future__ import print_function

# ==================
import csv
import os
import time
import logging
import argparse
import random
import h5py
from tqdm import tqdm, trange
import os
import numpy as np
import torch
from torch.utils.data import DataLoader, RandomSampler, SequentialSampler, Dataset
from torch.utils.data.distributed import DistributedSampler
import math
from apex import amp
import multiprocessing
from collections import defaultdict

from tokenization import BertTokenizer
from modeling import BertForPreTraining, BertConfig
from apex.optimizers import FusedLAMB
from schedulers import PolyWarmUpScheduler

from file_utils import PYTORCH_PRETRAINED_BERT_CACHE
from utils import is_main_process
from apex.parallel import DistributedDataParallel as DDP
from schedulers import LinearWarmUpScheduler
from apex.parallel.distributed import flat_dist_call
import amp_C
import apex_C
from apex.amp import _amp_state
import signal

from concurrent.futures import ProcessPoolExecutor

from varuna import Varuna, load_varuna_checkpoint
import datetime

TERMINATE_TRAINING = False

logging.basicConfig(format='%(asctime)s - %(levelname)s - %(name)s -   %(message)s',
                    datefmt='%m/%d/%Y %H:%M:%S',
                    level=logging.INFO)
logger = logging.getLogger(__name__)


def create_pretraining_dataset(input_file, max_pred_length, shared_list, args, my_stage_ranks):

    train_data = pretraining_dataset(input_file=input_file, max_pred_length=max_pred_length)

    # Each stage divides data according to it's depth
    if len(my_stage_ranks) > 1:
        num_replicas = len(my_stage_ranks)
        rank_within_stage = my_stage_ranks.index(args.rank)
        print(args.rank, "has stage with ranks", my_stage_ranks,"; index", rank_within_stage)
        train_sampler = DistributedSampler(train_data, num_replicas=num_replicas, rank=rank_within_stage, shuffle=False)
        train_dataloader = DataLoader(train_data, batch_size=(args.train_batch_size // num_replicas), sampler=train_sampler, shuffle = False, drop_last = True, pin_memory=True, num_workers=4)
    else:
        train_sampler = SequentialSampler(train_data)
        train_dataloader = DataLoader(train_data, sampler=train_sampler,
                                    batch_size=args.train_batch_size, num_workers=4,
                                    pin_memory=True, shuffle = False, drop_last = True)

    return train_dataloader, input_file

class pretraining_dataset(Dataset):

    def __init__(self, input_file, max_pred_length):
        self.input_file = input_file
        self.max_pred_length = max_pred_length
        f = h5py.File(input_file, "r")
        keys = ['input_ids', 'input_mask', 'segment_ids', 'masked_lm_positions', 'masked_lm_ids',
                'next_sentence_labels']
        self.inputs = [np.asarray(f[key][:]) for key in keys]
        f.close()

    def __len__(self):
        'Denotes the total number of samples'
        return len(self.inputs[0])

    def __getitem__(self, index):

        [input_ids, input_mask, segment_ids, masked_lm_positions, masked_lm_ids, next_sentence_labels] = [
            torch.from_numpy(input[index].astype(np.int64)) if indice < 5 else torch.from_numpy(
                np.asarray(input[index].astype(np.int64))) for indice, input in enumerate(self.inputs)]

        # print("getting index ", index, masked_lm_positions)

        masked_lm_labels = torch.ones(input_ids.shape, dtype=torch.long) * -1
        index = self.max_pred_length
        # store number of  masked tokens in index
        padded_mask_indices = (masked_lm_positions == 0).nonzero()
        if len(padded_mask_indices) != 0:
            index = padded_mask_indices[0].item()
        masked_lm_labels[masked_lm_positions[:index]] = masked_lm_ids[:index]

        return [input_ids, segment_ids, input_mask,
                masked_lm_labels, next_sentence_labels]

def parse_arguments():

    parser = argparse.ArgumentParser()

    ## Required parameters
    parser.add_argument("--input_dir",
                        default=None,
                        type=str,
                        required=True,
                        help="The input data dir. Should contain .hdf5 files  for the task.")

    parser.add_argument("--config_file",
                        default=None,
                        type=str,
                        required=True,
                        help="The BERT model config")

    parser.add_argument("--output_dir",
                        default=None,
                        type=str,
                        required=True,
                        help="The output directory where the model checkpoints will be written.")

    ## Other parameters
    parser.add_argument("--init_checkpoint",
                        default=None,
                        type=str,
                        help="The initial checkpoint to start training from.")

    parser.add_argument("--max_seq_length",
                        default=512,
                        type=int,
                        help="The maximum total input sequence length after WordPiece tokenization. \n"
                             "Sequences longer than this will be truncated, and sequences shorter \n"
                             "than this will be padded.")
    parser.add_argument("--max_predictions_per_seq",
                        default=80,
                        type=int,
                        help="The maximum total of masked tokens in input sequence")
    parser.add_argument("--train_batch_size",
                        default=32,
                        type=int,
                        help="Total batch size for training.")
    parser.add_argument("--learning_rate",
                        default=5e-5,
                        type=float,
                        help="The initial learning rate for Adam.")
    parser.add_argument("--num_train_epochs",
                        default=3.0,
                        type=float,
                        help="Total number of training epochs to perform.")
    parser.add_argument("--max_steps",
                        default=1000,
                        type=float,
                        help="Total number of training steps to perform.")
    parser.add_argument("--warmup_proportion",
                        default=0.01,
                        type=float,
                        help="Proportion of training to perform linear learning rate warmup for. "
                             "E.g., 0.1 = 10%% of training.")
    parser.add_argument("--local_rank",
                        type=int,
                        default=-1,
                        help="local_rank for distributed training on gpus")
    parser.add_argument("--device",
                        type=int,
                        default=-1, 
                        help="GPU number to use for compute")
    parser.add_argument('--seed',
                        type=int,
                        default=42,
                        help="random seed for initialization")
    parser.add_argument('--gradient_accumulation_steps',
                        type=int,
                        default=1,
                        help="Number of updates steps to accumualte before performing a backward/update pass.")
    parser.add_argument('--fp16',
                        default=False,
                        action='store_true',
                        help="Whether to use 16-bit float precision instead of 32-bit")
    parser.add_argument('--loss_scale',
                        type=float, default=0.0,
                        help='Loss scaling, positive power of 2 values can improve fp16 convergence.')
    parser.add_argument('--log_freq',
                        type=float, default=1.0,
                        help='frequency of logging loss.')
    parser.add_argument('--checkpoint_activations',
                        default=False,
                        action='store_true',
                        help="Whether to use gradient checkpointing")
    parser.add_argument("--resume_from_checkpoint",
                        default=False,
                        action='store_true',
                        help="Whether to resume training from checkpoint.")
    parser.add_argument('--resume_step',
                        type=int,
                        default=-1,
                        help="Step to resume training from.")
    parser.add_argument('--num_steps_per_checkpoint',
                        type=int,
                        default=5,
                        help="Number of update steps until a model checkpoint is saved to disk.")
    parser.add_argument('--phase2',
                        default=False,
                        action='store_true',
                        help="Whether to train with seq len 512")
    parser.add_argument('--allreduce_post_accumulation',
                        default=False,
                        action='store_true',
                        help="Whether to do allreduces during gradient accumulation steps.")
    parser.add_argument('--allreduce_post_accumulation_fp16',
                        default=False,
                        action='store_true',
                        help="Whether to do fp16 allreduce post accumulation.")
    parser.add_argument('--phase1_end_step',
                        type=int,
                        default=7038,
                        help="Number of training steps in Phase1 - seq len 128")
    parser.add_argument("--do_train",
                        default=False,
                        action='store_true',
                        help="Whether to run training.")
    # arguments for Varuna
    parser.add_argument('--chunk_size',
                        type=int,
                        default=1,
                        help="Micro batch size per per mini-batch")
    parser.add_argument('--partitions',
                        type=int,
                        default=1,
                        help="Number of devices over which the model is split")
    parser.add_argument('--rank',
                        type=int,
                        default=0,
                        help="Partition index")
    parser.add_argument("--stage_to_rank_map",
                        type=str,
                        default="",
                        help="Stage to rank map for pipeline")
    args = parser.parse_args()
    return args

def setup_training(args):

    assert (torch.cuda.is_available())

    # '''
    if args.device == -1:
        args.device = args.local_rank
    args.n_gpu = 1
    torch.cuda.set_device(args.device)
    device = torch.device("cuda", args.device)
    connect_timeout = datetime.timedelta(minutes=10)
    world_size = len(args.stage_to_rank_map.split(";")[0].split(",")) * args.partitions
    torch.distributed.init_process_group(backend='gloo', timeout=connect_timeout, world_size=world_size, rank=args.rank)
    # '''
    '''
    if args.local_rank == -1:
        device = torch.device("cuda")
        args.n_gpu = torch.cuda.device_count()
    else:
        torch.cuda.set_device(args.local_rank)
        device = torch.device("cuda", args.local_rank)
        args.n_gpu = 1
        # Initializes the distributed backend which will take care of sychronizing nodes/GPUs
        torch.distributed.init_process_group(backend='nccl', init_method='env://')

    logger.info("device %s n_gpu %d distributed training %r", device, args.n_gpu, bool(args.local_rank != -1))
    # '''

    if args.gradient_accumulation_steps < 1:
        raise ValueError("Invalid gradient_accumulation_steps parameter: {}, should be >= 1".format(
            args.gradient_accumulation_steps))
    if args.train_batch_size % args.gradient_accumulation_steps != 0:
        raise ValueError("Invalid gradient_accumulation_steps parameter: {}, batch size {} should be divisible".format(
            args.gradient_accumulation_steps, args.train_batch_size))

    args.train_batch_size = args.train_batch_size // args.gradient_accumulation_steps

    if not args.do_train:
        raise ValueError(" `do_train`  must be True.")

    # if not args.resume_from_checkpoint and os.path.exists(args.output_dir) and (
    #         os.listdir(args.output_dir) and any([i.startswith('ckpt') for i in os.listdir(args.output_dir)])):
    #     raise ValueError("Output directory ({}) already exists and is not empty.".format(args.output_dir))

    # if not args.resume_from_checkpoint:
    #     os.makedirs(args.output_dir, exist_ok=True)
    # '''

    return device, args

def prepare_model_and_optimizer(args, device):

    # Prepare model
    config = BertConfig.from_json_file(args.config_file)

    # Padding for divisibility by 8
    if config.vocab_size % 8 != 0:
        config.vocab_size += 8 - (config.vocab_size % 8)
    model = BertForPreTraining(config)

    checkpoint = None
    if not args.resume_from_checkpoint:
        global_step = 0
    else:
        if args.resume_step == -1 and not args.init_checkpoint:
            model_names = [f for f in os.listdir(args.output_dir) if f.endswith(".pt")]
            args.resume_step = max([int(x.split('.pt')[0].split('_')[1].strip()) for x in model_names])

        global_step = args.resume_step if not args.init_checkpoint else 0

        if not args.init_checkpoint:
            checkpoint = torch.load(os.path.join(args.output_dir, "ckpt_{}.pt".format(global_step)), map_location="cpu")
            model_cp_dir = os.path.join(args.output_dir, "model_ckpt_{}".format(global_step))
            print("loading varuna ckpt", global_step)
            model_state_dict = load_varuna_checkpoint(args.stage, args.partitions, config.num_hidden_layers, model_cp_dir)
        else:
            checkpoint = torch.load(args.init_checkpoint, map_location="cpu")

        model.load_state_dict(model_state_dict, strict = False)
        if args.phase2:
            global_step -= args.phase1_end_step
        if is_main_process():
            print("resume step from ", args.resume_step)

    model.to(device)
    param_optimizer = list(model.named_parameters())
    no_decay = ['bias', 'gamma', 'beta', 'LayerNorm']
    
    optimizer_grouped_parameters = [
        {'params': [p for n, p in param_optimizer if not any(nd in n for nd in no_decay)], 'weight_decay': 0.01},
        {'params': [p for n, p in param_optimizer if any(nd in n for nd in no_decay)], 'weight_decay': 0.0}]

    optimizer = FusedLAMB(optimizer_grouped_parameters, 
                          lr=args.learning_rate)
    lr_scheduler = PolyWarmUpScheduler(optimizer, 
                                       warmup=args.warmup_proportion, 
                                       total_steps=args.max_steps)
    
    # this map from optimizer parameters to their names is to checkpoint opt state
    parameter_names = dict()
    for n,p in model.named_parameters():
        parameter_names[p] = n
    
    if args.fp16:

        if args.loss_scale == 0:# and args.rank == args.partitions-1:
            model, optimizer = amp.initialize(model, optimizer, opt_level="O2", loss_scale="dynamic")
            amp._amp_state.loss_scalers[0]._loss_scale = 2**20
        else:
            model, optimizer = amp.initialize(model, optimizer, opt_level="O2", loss_scale=8.0)

        # need to check if parameter_names map works for new fp16 model params
        for n,p in model.named_parameters():
            assert parameter_names[p] == n, "this is wrong"

        # creating new fp32 params for mixed precision optimizer
        # and mapping these parameters to their names
        optimizer._amp_lazy_init()
        fp16_model_params = optimizer._amp_stash.all_fp16_params
        fp32_master_params = optimizer._amp_stash.all_fp32_from_fp16_params
        for p_model, p_master in zip(fp16_model_params, fp32_master_params):
            parameter_names[p_master] = parameter_names.pop(p_model)
        # parameter_names = parameter_names_

    if args.resume_from_checkpoint:
        if args.phase2 or args.init_checkpoint:
            keys = list(checkpoint['optimizer']['state'].keys())
            #Override hyperparameters from previous checkpoint
            for key in keys:
                checkpoint['optimizer']['state'][key]['step'] = global_step
            for iter, item in enumerate(checkpoint['optimizer']['param_groups']):
                checkpoint['optimizer']['param_groups'][iter]['step'] = global_step
                checkpoint['optimizer']['param_groups'][iter]['t_total'] = args.max_steps
                checkpoint['optimizer']['param_groups'][iter]['warmup'] = args.warmup_proportion
                checkpoint['optimizer']['param_groups'][iter]['lr'] = args.learning_rate
        
        amp.load_state_dict(checkpoint['amp'])
        # reload optimizer state
        opt_dict = checkpoint['optimizer']
        opt_cp_dir = os.path.join(args.output_dir, "opt_ckpt_{}".format(global_step))
        optimizer.load_state_dict(opt_dict)  # , strict=False)
        optimizer.state = defaultdict(dict)
        opt_state = {}
        state_filenames = [f for f in os.listdir(opt_cp_dir) if "opt-state-" in f]
        if len(state_filenames) == args.partitions:
            opt_state = torch.load(os.path.join(opt_cp_dir,"opt-state-{}".format(args.stage)))
        else:
            for f in state_filenames:
                state_ = torch.load(os.path.join(opt_cp_dir,f),map_location='cpu')
                opt_state.update(state_)
        success = 0
        for p in amp.master_params(optimizer):
            name = parameter_names[p]
            if name in opt_state:
                optimizer.state[p] = opt_state[name]
                success += 1
        print(success, "resume success")

        # Restore AMP master parameters          
        if args.fp16:
            # optimizer._lazy_init_maybe_master_weights()
            # optimizer._amp_stash.lazy_init_called = True
            # optimizer.load_state_dict(checkpoint['optimizer'])
            assert optimizer._amp_stash.lazy_init_called, "should already be true!" 
            master_params = torch.load(os.path.join(opt_cp_dir,"opt-fp32-params-{}".format(args.stage)))
            for param, saved_param in zip(amp.master_params(optimizer), master_params):
                param.data.copy_(saved_param.data)

        for state in optimizer.state.values():
            for k, v in state.items():
                if isinstance(v, torch.Tensor):
                    state[k] = v.to(args.device)


    return model, optimizer, lr_scheduler, checkpoint, global_step, parameter_names

def take_optimizer_step(args, optimizer, model, overflow_buf, global_step):

    if args.allreduce_post_accumulation:
        # manually allreduce gradients after all accumulation steps
        # check for Inf/NaN
        # 1. allocate an uninitialized buffer for flattened gradient
        scaler = _amp_state.loss_scalers[0]
        master_grads = [p.grad for p in amp.master_params(optimizer) if p.grad is not None]
        flat_grad_size = sum(p.numel() for p in master_grads)
        allreduce_dtype = torch.float16 if args.allreduce_post_accumulation_fp16 else torch.float32
        flat_raw = torch.empty(flat_grad_size, device='cuda', dtype=allreduce_dtype)
        # 2. combine unflattening and predivision of unscaled 'raw' gradient
        allreduced_views = apex_C.unflatten(flat_raw, master_grads)
        overflow_buf.zero_()
        # amp_C.multi_tensor_scale(65536,
        #     overflow_buf,
        #     [master_grads, allreduced_views],
        #     scaler.loss_scale() / (torch.distributed.get_world_size() * args.gradient_accumulation_steps))
        amp_C.multi_tensor_scale(65536, overflow_buf, [master_grads, allreduced_views],
            scaler.loss_scale() / args.chunks) #args.gradient_accumulation_steps) 
        # 3. sum gradient across ranks. Because of the predivision, this averages the gradient
        # torch.distributed.all_reduce(flat_raw)              # comment this for Varuna: not needed here
        # 4. combine unscaling and unflattening of allreduced gradient
        overflow_buf.zero_()
        amp_C.multi_tensor_scale(65536,
            overflow_buf,
            [allreduced_views, master_grads],
            1./scaler.loss_scale())
        # 5. update loss scale
        scaler = _amp_state.loss_scalers[0]
        old_overflow_buf = scaler._overflow_buf
        scaler._overflow_buf = overflow_buf
        had_overflow = scaler.update_scale()
        scaler._overfloat_buf = old_overflow_buf
        # 6. call optimizer step function
        if had_overflow == 0:
            optimizer.step()
            global_step += 1
        else:
            # Overflow detected, print message and clear gradients
            # if is_main_process():
            print(("Rank {} :: Gradient overflow.  Skipping step, "  +
                    "reducing loss scale to {}").format(
                    torch.distributed.get_rank(),
                    scaler.loss_scale()))
            if _amp_state.opt_properties.master_weights:
                for param in optimizer._amp_stash.all_fp32_from_fp16_params:
                    param.grad = None
        for param in model.parameters():
            param.grad = None
    else:
        optimizer.step()
        #optimizer.zero_grad()
        for param in model.parameters():
            param.grad = None
        global_step += 1

    return global_step

def main():

    def handler(signum,_):
        global TERMINATE_TRAINING
        print(args.rank, 'signal handler called with signal', signum)
        TERMINATE_TRAINING = True
    
    signal.signal(signal.SIGUSR1, handler) 

    args = parse_arguments()
    random.seed(args.seed)
    np.random.seed(args.seed)
    torch.manual_seed(args.seed)

    # parse stage_to_rank_map
    stage_to_rank_map = args.stage_to_rank_map
    stage_ranks = stage_to_rank_map.split(";", args.partitions)
    stage_to_rank_map = {}
    for i in range(args.partitions):
        ranks = stage_ranks[i].split(",")
        stage_to_rank_map[i] = [int(r) for r in ranks]
    data_depth = len(ranks)

    for stage in stage_to_rank_map:
        for rank in stage_to_rank_map[stage]:
            if rank == args.rank:
                args.stage = stage
                break

    device, args = setup_training(args)

    if args.stage == args.partitions - 1:
        loss_filename = 'stats/varuna_lamb_'+("fp16" if args.fp16 else "fp32") +"_"+str(args.learning_rate)+"_"+str(args.train_batch_size)+'_'+str(args.partitions)+'p_'+str(data_depth)+'dp_'+str(args.chunk_size)+'csize_'+str(args.rank) + '.txt'
        if os.path.isfile(loss_filename):
            if args.resume_from_checkpoint:
                loss_file = open(loss_filename, 'a')
                loss_file.write("resuming\n")
            else:
                raise RuntimeError("File ({}) already exists.".format(loss_filename))
        else:
            loss_file = open(loss_filename, 'w')
            # loss_file.write("MB time, total train time, TFLOPS, Max GPU mem, Curr GPU mem, Opt state mem, loss scale, loss\n")

    # Prepare optimizer
    model, optimizer, lr_scheduler, checkpoint, global_step, parameter_names = prepare_model_and_optimizer(args, device)

    if is_main_process():
        print("SEED {}".format(args.seed))

    if args.do_train:
        if is_main_process():
            logger.info("***** Running training *****")
            # logger.info("  Num examples = %d", len(train_data))
            logger.info("  Batch size = %d", args.train_batch_size)
            print("  LR = ", args.learning_rate)
            print("Training. . .")

        # model.train()       # comment this for Varuna
        initialize_model=True
        most_recent_ckpts_paths = []
        most_recent_model_ckpts_paths = []
        average_loss = 0.0  # averaged loss every args.log_freq steps
        epoch = 0
        training_steps = 0
        avg_mb_time = 0
        avg_tflops = 0
        train_start_time = time.time()

        pool = ProcessPoolExecutor(1)

        # Note: We loop infinitely over epochs, termination is handled via iteration count
        while True:
            thread = None
            if not args.resume_from_checkpoint or epoch > 0 or (args.phase2 and global_step < 1) or args.init_checkpoint:
                files = [os.path.join(args.input_dir, f) for f in os.listdir(args.input_dir) if
                         os.path.isfile(os.path.join(args.input_dir, f)) and 'training' in f]
                files.sort()
                num_files = len(files)
                random.shuffle(files)
                f_start_id = 0
            else:
                f_start_id = checkpoint['files'][0]
                files = checkpoint['files'][1:]
                args.resume_from_checkpoint = False
                num_files = len(files)


            shared_file_list = {}

            '''
            if torch.distributed.is_initialized() and torch.distributed.get_world_size() > num_files:
                remainder = torch.distributed.get_world_size() % num_files
                data_file = files[(f_start_id*torch.distributed.get_world_size()+torch.distributed.get_rank() + remainder*f_start_id)%num_files]
            else:
                data_file = files[(f_start_id*torch.distributed.get_world_size()+torch.distributed.get_rank())%num_files]
            # '''
            data_file = files[(f_start_id+0)%num_files]

            previous_file = data_file

            train_data = pretraining_dataset(data_file, args.max_predictions_per_seq)

            my_stage_ranks = stage_to_rank_map[args.stage]

            if len(my_stage_ranks) > 1:
                num_replicas = len(my_stage_ranks)
                rank_within_stage = my_stage_ranks.index(args.rank)
                # print(args.rank, "has stage with ranks", my_stage_ranks,"; index", rank_within_stage)
                train_sampler = DistributedSampler(train_data, num_replicas=num_replicas, rank=rank_within_stage, shuffle=False)
                train_dataloader = DataLoader(train_data, batch_size=(args.train_batch_size // num_replicas), sampler=train_sampler, shuffle = False, drop_last = True, pin_memory=True, num_workers=4)
            else:
                train_sampler = SequentialSampler(train_data)
                train_dataloader = DataLoader(train_data, sampler=train_sampler,
                                            batch_size=args.train_batch_size, num_workers=4,
                                            pin_memory=True, shuffle = False, drop_last = True)

            dummy_input = dict()
            dummy_train_dataloader = DataLoader(train_data, sampler=SequentialSampler(train_data), batch_size=1, num_workers=1, pin_memory=False)
            train_iter = tqdm(dummy_train_dataloader, desc="Iteration")
<<<<<<< HEAD
            if initialize_model:
                for step, batch in enumerate(train_iter):
                # batch = train_data[:1]
                    batch = [t.to(device) for t in batch]
                    input_ids, segment_ids, input_mask, masked_lm_labels, next_sentence_labels = batch
                    dummy_input['input_ids'] = input_ids
                    dummy_input['token_type_ids'] = segment_ids
                    dummy_input['attention_mask'] = input_mask
                    dummy_input['masked_lm_labels'] = masked_lm_labels
                    dummy_input['next_sentence_label'] = next_sentence_labels
                    break
                del train_iter
                del dummy_train_dataloader

                model = Varuna(model, stage_to_rank_map, dummy_input, args.train_batch_size, optimizer, args.chunk_size, args.fp16, local_rank=args.local_rank, device=args.device)
                model.train()
                initialize_model=False
=======
            for step, batch in enumerate(train_iter):
            # batch = train_data[:1]
                batch = [t.to(device) for t in batch]
                input_ids, segment_ids, input_mask, masked_lm_labels, next_sentence_labels = batch
                dummy_input['input_ids'] = input_ids
                dummy_input['token_type_ids'] = segment_ids
                dummy_input['attention_mask'] = input_mask
                dummy_input['masked_lm_labels'] = masked_lm_labels
                dummy_input['next_sentence_label'] = next_sentence_labels
                break
            del train_iter
            del dummy_train_dataloader

            model = Varuna(model, stage_to_rank_map, dummy_input, args.train_batch_size, optimizer, args.chunk_size, args.fp16, local_rank=args.local_rank, device=args.device)
            model.train()
>>>>>>> a5b446f8
            # '''

            overflow_buf = None
            if args.allreduce_post_accumulation:
                overflow_buf = torch.cuda.IntTensor([0])
            
            if len(files) == 1:
                f_start_id = -1
            for f_id in range(f_start_id + 1 , len(files)):
                '''
                if torch.distributed.get_world_size() > num_files:
                    data_file = files[(f_id*torch.distributed.get_world_size()+torch.distributed.get_rank() + remainder*f_id)%num_files]
                else:
                    data_file = files[(f_id*torch.distributed.get_world_size()+torch.distributed.get_rank())%num_files]
                # '''
                data_file = files[f_id%num_files]
                logger.info("file no %s file %s" % (f_id, previous_file))
                previous_file = data_file
                dataset_future = pool.submit(create_pretraining_dataset, data_file, args.max_predictions_per_seq, shared_file_list, args, my_stage_ranks)
                train_iter = tqdm(train_dataloader, desc="Iteration") if is_main_process() else train_dataloader


                for step, batch in enumerate(train_iter):
                    training_steps += 1
                    batch = [t.to(device) for t in batch]
                    input_ids, segment_ids, input_mask, masked_lm_labels, next_sentence_labels = batch
                    # '''
                    inputs = dict()
                    inputs['input_ids'] = input_ids
                    inputs['token_type_ids'] = segment_ids
                    inputs['attention_mask'] = input_mask
                    inputs['masked_lm_labels'] = masked_lm_labels
                    inputs['next_sentence_label'] = next_sentence_labels

                    torch.cuda.reset_max_memory_allocated(args.device)
                    pre_pipeline_mem = torch.cuda.memory_allocated(args.device)
                    minibatch_time = time.time()
                    loss = model(inputs)
                    minibatch_time = time.time() - minibatch_time
                    tflops = 1.33 * (args.train_batch_size / minibatch_time)     # TFLOPS ~ 1.33 * examples per sec
                    tflops = tflops / (args.partitions * data_depth)        # scale by # gpus
                    avg_mb_time += minibatch_time
                    avg_tflops += tflops
                    
                    average_loss += loss      # comment this for running without Varuna
                    divisor = args.gradient_accumulation_steps  # args.chunks

                    if training_steps % args.gradient_accumulation_steps == 0:
                        lr_scheduler.step()  # learning rate warmup
                        # print(args.rank, "before optimizer step",torch.cuda.memory_allocated(args.device))
                        global_step = take_optimizer_step(args, optimizer, model, overflow_buf, global_step)
                        max_mem = torch.cuda.max_memory_allocated(args.device)
                        curr_mem = torch.cuda.memory_allocated(args.device)
                        opt_state_mem = curr_mem - pre_pipeline_mem

                    if global_step >= args.max_steps:
                        last_num_steps = int(training_steps / args.gradient_accumulation_steps) % args.log_freq
                        last_num_steps = args.log_freq if last_num_steps == 0 else last_num_steps
                        average_loss = torch.tensor(average_loss, dtype=torch.float32).cuda()       # comment this for varuna - maybe not, commenting this is what is causing error at the end of epoch
                        average_loss = average_loss / (last_num_steps * divisor)
                        if is_main_process():
                            logger.info("Total Steps:{} Final Loss = {}".format(training_steps / args.gradient_accumulation_steps, average_loss.item()))
                    elif training_steps % (args.log_freq * args.gradient_accumulation_steps) == 0:
                        if args.stage == args.partitions - 1:
                            print("Step:{} Mini-batch time = {} Average Loss = {} Step Loss = {} LR {}".format(global_step, minibatch_time, average_loss / (
                                        args.log_freq * divisor), loss * args.gradient_accumulation_steps / divisor,
                                        optimizer.param_groups[0]['lr']))
                        if args.stage == args.partitions - 1:
                            if global_step%10==0:
                                loss_file.flush()
                            total_train_time = time.time() - train_start_time
                            loss_scale = _amp_state.loss_scalers[0].loss_scale()
                            loss_file.write("{}, {}, {}, {}, {}, {}, {}, {}\n".format(minibatch_time, total_train_time, tflops, max_mem, curr_mem, opt_state_mem, loss_scale, average_loss))
                            # loss_file.write("{}, ".format(average_loss))

                        average_loss = 0 

                    if global_step >= args.max_steps or TERMINATE_TRAINING or training_steps % (
                            args.num_steps_per_checkpoint * args.gradient_accumulation_steps) == 0:
                            # Save a trained model
                        model_cp_dir = os.path.join(args.output_dir, "model_ckpt_{}".format(global_step))
                        opt_cp_dir = os.path.join(args.output_dir, "opt_ckpt_{}".format(global_step))
                        if args.rank == 0 and not os.path.exists(model_cp_dir):
                            os.makedirs(model_cp_dir)
                        if args.rank == 0 and not os.path.exists(opt_cp_dir):
                            os.makedirs(opt_cp_dir)
                        torch.distributed.barrier()
                        model.checkpoint(model_cp_dir)
                        model.checkpoint_optimizer(optimizer, parameter_names, opt_cp_dir)
                        if args.rank == stage_to_rank_map[args.stage][0]:
                            master_params = list(amp.master_params(optimizer))
                            # assert len(master_params) == 398,"NO! got {} master params".format(len(master_params))
                            torch.save(master_params, os.path.join(opt_cp_dir,"opt-fp32-params-{}".format(args.stage)))
                        torch.distributed.barrier()
                        if args.rank == 0:
                            # assert model_state_dict is not None, "Wrong checkpointing!!"
                            if args.resume_step < 0 or not args.phase2:
                                output_save_file = os.path.join(args.output_dir, "ckpt_{}.pt".format(global_step))
                            else:
                                output_save_file = os.path.join(args.output_dir, "ckpt_{}.pt".format(global_step + args.phase1_end_step))
                            if args.do_train:
                                opt_state_dict = optimizer.state_dict()
                                opt_state_dict["state"] = {}
                                torch.save({'optimizer': opt_state_dict,
                                            # 'model': model_state_dict,
                                            # 'master params': list(amp.master_params(optimizer)),
                                            'files': [f_id] + files,
                                            'amp': amp.state_dict()}, output_save_file)

                                most_recent_ckpts_paths.append(output_save_file)
                                most_recent_model_ckpts_paths.append(model_cp_dir)
                                if len(most_recent_ckpts_paths) > 3:
                                    ckpt_to_be_removed = most_recent_ckpts_paths.pop(0)
                                    os.remove(ckpt_to_be_removed)
                                    # os.rmdir(most_recent_model_ckpts_paths.pop(0))


                    if global_step >= args.max_steps or TERMINATE_TRAINING:
                            del train_dataloader
                            return args

                del train_dataloader
                # thread.join()
                # Make sure pool has finished and switch train_dataloader
                # NOTE: Will block until complete
                train_dataloader, data_file = dataset_future.result(timeout=None)

            epoch += 1
    if args.stage == args.partitions - 1:
        loss_file.close()


if __name__ == "__main__":
    now = time.time()
    args = main()
    if is_main_process():
        print("Total time taken {}".format(time.time() - now))<|MERGE_RESOLUTION|>--- conflicted
+++ resolved
@@ -616,7 +616,6 @@
             dummy_input = dict()
             dummy_train_dataloader = DataLoader(train_data, sampler=SequentialSampler(train_data), batch_size=1, num_workers=1, pin_memory=False)
             train_iter = tqdm(dummy_train_dataloader, desc="Iteration")
-<<<<<<< HEAD
             if initialize_model:
                 for step, batch in enumerate(train_iter):
                 # batch = train_data[:1]
@@ -634,23 +633,6 @@
                 model = Varuna(model, stage_to_rank_map, dummy_input, args.train_batch_size, optimizer, args.chunk_size, args.fp16, local_rank=args.local_rank, device=args.device)
                 model.train()
                 initialize_model=False
-=======
-            for step, batch in enumerate(train_iter):
-            # batch = train_data[:1]
-                batch = [t.to(device) for t in batch]
-                input_ids, segment_ids, input_mask, masked_lm_labels, next_sentence_labels = batch
-                dummy_input['input_ids'] = input_ids
-                dummy_input['token_type_ids'] = segment_ids
-                dummy_input['attention_mask'] = input_mask
-                dummy_input['masked_lm_labels'] = masked_lm_labels
-                dummy_input['next_sentence_label'] = next_sentence_labels
-                break
-            del train_iter
-            del dummy_train_dataloader
-
-            model = Varuna(model, stage_to_rank_map, dummy_input, args.train_batch_size, optimizer, args.chunk_size, args.fp16, local_rank=args.local_rank, device=args.device)
-            model.train()
->>>>>>> a5b446f8
             # '''
 
             overflow_buf = None
